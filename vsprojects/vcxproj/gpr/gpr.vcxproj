<?xml version="1.0" encoding="utf-8"?>
<Project DefaultTargets="Build" ToolsVersion="12.0" xmlns="http://schemas.microsoft.com/developer/msbuild/2003">
  <ItemGroup Label="ProjectConfigurations">
    <ProjectConfiguration Include="Debug|Win32">
      <Configuration>Debug</Configuration>
      <Platform>Win32</Platform>
    </ProjectConfiguration>
    <ProjectConfiguration Include="Debug|x64">
      <Configuration>Debug</Configuration>
      <Platform>x64</Platform>
    </ProjectConfiguration>
    <ProjectConfiguration Include="Release|Win32">
      <Configuration>Release</Configuration>
      <Platform>Win32</Platform>
    </ProjectConfiguration>
    <ProjectConfiguration Include="Release|x64">
      <Configuration>Release</Configuration>
      <Platform>x64</Platform>
    </ProjectConfiguration>
  </ItemGroup>
  <PropertyGroup Label="Globals">
    <ProjectGuid>{B23D3D1A-9438-4EDA-BEB6-9A0A03D17792}</ProjectGuid>
    <IgnoreWarnIntDirInTempDetected>true</IgnoreWarnIntDirInTempDetected>
    <IntDir>$(SolutionDir)IntDir\$(MSBuildProjectName)\</IntDir>
  </PropertyGroup>
  <Import Project="$(VCTargetsPath)\Microsoft.Cpp.Default.props" />
  <PropertyGroup Condition="'$(VisualStudioVersion)' == '10.0'" Label="Configuration">
    <PlatformToolset>v100</PlatformToolset>
  </PropertyGroup>
  <PropertyGroup Condition="'$(VisualStudioVersion)' == '11.0'" Label="Configuration">
    <PlatformToolset>v110</PlatformToolset>
  </PropertyGroup>
  <PropertyGroup Condition="'$(VisualStudioVersion)' == '12.0'" Label="Configuration">
    <PlatformToolset>v120</PlatformToolset>
  </PropertyGroup>
  <PropertyGroup Condition="'$(VisualStudioVersion)' == '14.0'" Label="Configuration">
    <PlatformToolset>v140</PlatformToolset>
  </PropertyGroup>
  <PropertyGroup Condition="'$(Configuration)'=='Debug'" Label="Configuration">
    <ConfigurationType>StaticLibrary</ConfigurationType>
    <UseDebugLibraries>true</UseDebugLibraries>
    <CharacterSet>Unicode</CharacterSet>
  </PropertyGroup>
  <PropertyGroup Condition="'$(Configuration)'=='Release'" Label="Configuration">
    <ConfigurationType>StaticLibrary</ConfigurationType>
    <UseDebugLibraries>false</UseDebugLibraries>
    <WholeProgramOptimization>true</WholeProgramOptimization>
    <CharacterSet>Unicode</CharacterSet>
  </PropertyGroup>
  <Import Project="$(VCTargetsPath)\Microsoft.Cpp.props" />
  <ImportGroup Label="ExtensionSettings">
  </ImportGroup>
  <ImportGroup Label="PropertySheets">
    <Import Project="$(UserRootDir)\Microsoft.Cpp.$(Platform).user.props" Condition="exists('$(UserRootDir)\Microsoft.Cpp.$(Platform).user.props')" Label="LocalAppDataPlatform" />
    <Import Project="$(SolutionDir)\..\vsprojects\global.props" />
    <Import Project="$(SolutionDir)\..\vsprojects\winsock.props" />
  </ImportGroup>
  <PropertyGroup Label="UserMacros" />
  <PropertyGroup Condition="'$(Configuration)'=='Debug'">
    <TargetName>gpr</TargetName>
  </PropertyGroup>
  <PropertyGroup Condition="'$(Configuration)'=='Release'">
    <TargetName>gpr</TargetName>
  </PropertyGroup>
    <ItemDefinitionGroup Condition="'$(Configuration)|$(Platform)'=='Debug|Win32'">
    <ClCompile>
      <PrecompiledHeader>NotUsing</PrecompiledHeader>
      <WarningLevel>Level3</WarningLevel>
      <Optimization>Disabled</Optimization>
      <PreprocessorDefinitions>WIN32;_DEBUG;_LIB;%(PreprocessorDefinitions)</PreprocessorDefinitions>
      <SDLCheck>true</SDLCheck>
      <RuntimeLibrary>MultiThreadedDebug</RuntimeLibrary>
      <TreatWarningAsError>true</TreatWarningAsError>
      <DebugInformationFormat Condition="$(Jenkins)">None</DebugInformationFormat>
      <MinimalRebuild Condition="$(Jenkins)">false</MinimalRebuild>
    </ClCompile>
    <Link>
      <SubSystem>Windows</SubSystem>
      <GenerateDebugInformation Condition="!$(Jenkins)">true</GenerateDebugInformation>
      <GenerateDebugInformation Condition="$(Jenkins)">false</GenerateDebugInformation>
    </Link>
  </ItemDefinitionGroup>

    <ItemDefinitionGroup Condition="'$(Configuration)|$(Platform)'=='Debug|x64'">
    <ClCompile>
      <PrecompiledHeader>NotUsing</PrecompiledHeader>
      <WarningLevel>Level3</WarningLevel>
      <Optimization>Disabled</Optimization>
      <PreprocessorDefinitions>WIN32;_DEBUG;_LIB;%(PreprocessorDefinitions)</PreprocessorDefinitions>
      <SDLCheck>true</SDLCheck>
      <RuntimeLibrary>MultiThreadedDebug</RuntimeLibrary>
      <TreatWarningAsError>true</TreatWarningAsError>
      <DebugInformationFormat Condition="$(Jenkins)">None</DebugInformationFormat>
      <MinimalRebuild Condition="$(Jenkins)">false</MinimalRebuild>
    </ClCompile>
    <Link>
      <SubSystem>Windows</SubSystem>
      <GenerateDebugInformation Condition="!$(Jenkins)">true</GenerateDebugInformation>
      <GenerateDebugInformation Condition="$(Jenkins)">false</GenerateDebugInformation>
    </Link>
  </ItemDefinitionGroup>

    <ItemDefinitionGroup Condition="'$(Configuration)|$(Platform)'=='Release|Win32'">
    <ClCompile>
      <PrecompiledHeader>NotUsing</PrecompiledHeader>
      <WarningLevel>Level3</WarningLevel>
      <Optimization>MaxSpeed</Optimization>
      <PreprocessorDefinitions>WIN32;NDEBUG;_LIB;%(PreprocessorDefinitions)</PreprocessorDefinitions>
      <FunctionLevelLinking>true</FunctionLevelLinking>
      <IntrinsicFunctions>true</IntrinsicFunctions>
      <SDLCheck>true</SDLCheck>
      <RuntimeLibrary>MultiThreaded</RuntimeLibrary>
      <TreatWarningAsError>true</TreatWarningAsError>
      <DebugInformationFormat Condition="$(Jenkins)">None</DebugInformationFormat>
      <MinimalRebuild Condition="$(Jenkins)">false</MinimalRebuild>
    </ClCompile>
    <Link>
      <SubSystem>Windows</SubSystem>
      <GenerateDebugInformation Condition="!$(Jenkins)">true</GenerateDebugInformation>
      <GenerateDebugInformation Condition="$(Jenkins)">false</GenerateDebugInformation>
      <EnableCOMDATFolding>true</EnableCOMDATFolding>
      <OptimizeReferences>true</OptimizeReferences>
    </Link>
  </ItemDefinitionGroup>

    <ItemDefinitionGroup Condition="'$(Configuration)|$(Platform)'=='Release|x64'">
    <ClCompile>
      <PrecompiledHeader>NotUsing</PrecompiledHeader>
      <WarningLevel>Level3</WarningLevel>
      <Optimization>MaxSpeed</Optimization>
      <PreprocessorDefinitions>WIN32;NDEBUG;_LIB;%(PreprocessorDefinitions)</PreprocessorDefinitions>
      <FunctionLevelLinking>true</FunctionLevelLinking>
      <IntrinsicFunctions>true</IntrinsicFunctions>
      <SDLCheck>true</SDLCheck>
      <RuntimeLibrary>MultiThreaded</RuntimeLibrary>
      <TreatWarningAsError>true</TreatWarningAsError>
      <DebugInformationFormat Condition="$(Jenkins)">None</DebugInformationFormat>
      <MinimalRebuild Condition="$(Jenkins)">false</MinimalRebuild>
    </ClCompile>
    <Link>
      <SubSystem>Windows</SubSystem>
      <GenerateDebugInformation Condition="!$(Jenkins)">true</GenerateDebugInformation>
      <GenerateDebugInformation Condition="$(Jenkins)">false</GenerateDebugInformation>
      <EnableCOMDATFolding>true</EnableCOMDATFolding>
      <OptimizeReferences>true</OptimizeReferences>
    </Link>
  </ItemDefinitionGroup>

  <ItemGroup>
    <ClInclude Include="$(SolutionDir)\..\include\grpc\support\alloc.h" />
    <ClInclude Include="$(SolutionDir)\..\include\grpc\support\atm.h" />
    <ClInclude Include="$(SolutionDir)\..\include\grpc\support\atm_gcc_atomic.h" />
    <ClInclude Include="$(SolutionDir)\..\include\grpc\support\atm_gcc_sync.h" />
    <ClInclude Include="$(SolutionDir)\..\include\grpc\support\atm_windows.h" />
    <ClInclude Include="$(SolutionDir)\..\include\grpc\support\avl.h" />
    <ClInclude Include="$(SolutionDir)\..\include\grpc\support\cmdline.h" />
    <ClInclude Include="$(SolutionDir)\..\include\grpc\support\cpu.h" />
    <ClInclude Include="$(SolutionDir)\..\include\grpc\support\histogram.h" />
    <ClInclude Include="$(SolutionDir)\..\include\grpc\support\host_port.h" />
    <ClInclude Include="$(SolutionDir)\..\include\grpc\support\log.h" />
    <ClInclude Include="$(SolutionDir)\..\include\grpc\support\log_windows.h" />
    <ClInclude Include="$(SolutionDir)\..\include\grpc\support\port_platform.h" />
    <ClInclude Include="$(SolutionDir)\..\include\grpc\support\slice.h" />
    <ClInclude Include="$(SolutionDir)\..\include\grpc\support\slice_buffer.h" />
    <ClInclude Include="$(SolutionDir)\..\include\grpc\support\string_util.h" />
    <ClInclude Include="$(SolutionDir)\..\include\grpc\support\subprocess.h" />
    <ClInclude Include="$(SolutionDir)\..\include\grpc\support\sync.h" />
    <ClInclude Include="$(SolutionDir)\..\include\grpc\support\sync_generic.h" />
    <ClInclude Include="$(SolutionDir)\..\include\grpc\support\sync_posix.h" />
    <ClInclude Include="$(SolutionDir)\..\include\grpc\support\sync_windows.h" />
    <ClInclude Include="$(SolutionDir)\..\include\grpc\support\thd.h" />
    <ClInclude Include="$(SolutionDir)\..\include\grpc\support\time.h" />
    <ClInclude Include="$(SolutionDir)\..\include\grpc\support\tls.h" />
    <ClInclude Include="$(SolutionDir)\..\include\grpc\support\tls_gcc.h" />
    <ClInclude Include="$(SolutionDir)\..\include\grpc\support\tls_msvc.h" />
    <ClInclude Include="$(SolutionDir)\..\include\grpc\support\tls_pthread.h" />
    <ClInclude Include="$(SolutionDir)\..\include\grpc\support\useful.h" />
    <ClInclude Include="$(SolutionDir)\..\include\grpc\impl\codegen\alloc.h" />
    <ClInclude Include="$(SolutionDir)\..\include\grpc\impl\codegen\atm.h" />
    <ClInclude Include="$(SolutionDir)\..\include\grpc\impl\codegen\atm_gcc_atomic.h" />
    <ClInclude Include="$(SolutionDir)\..\include\grpc\impl\codegen\atm_gcc_sync.h" />
    <ClInclude Include="$(SolutionDir)\..\include\grpc\impl\codegen\atm_windows.h" />
    <ClInclude Include="$(SolutionDir)\..\include\grpc\impl\codegen\log.h" />
    <ClInclude Include="$(SolutionDir)\..\include\grpc\impl\codegen\port_platform.h" />
    <ClInclude Include="$(SolutionDir)\..\include\grpc\impl\codegen\slice.h" />
    <ClInclude Include="$(SolutionDir)\..\include\grpc\impl\codegen\slice_buffer.h" />
    <ClInclude Include="$(SolutionDir)\..\include\grpc\impl\codegen\sync.h" />
    <ClInclude Include="$(SolutionDir)\..\include\grpc\impl\codegen\sync_generic.h" />
    <ClInclude Include="$(SolutionDir)\..\include\grpc\impl\codegen\sync_posix.h" />
    <ClInclude Include="$(SolutionDir)\..\include\grpc\impl\codegen\sync_windows.h" />
    <ClInclude Include="$(SolutionDir)\..\include\grpc\impl\codegen\time.h" />
  </ItemGroup>
  <ItemGroup>
    <ClInclude Include="$(SolutionDir)\..\src\core\lib\profiling\timers.h" />
    <ClInclude Include="$(SolutionDir)\..\src\core\lib\support\backoff.h" />
    <ClInclude Include="$(SolutionDir)\..\src\core\lib\support\block_annotate.h" />
    <ClInclude Include="$(SolutionDir)\..\src\core\lib\support\env.h" />
    <ClInclude Include="$(SolutionDir)\..\src\core\lib\support\load_file.h" />
    <ClInclude Include="$(SolutionDir)\..\src\core\lib\support\murmur_hash.h" />
    <ClInclude Include="$(SolutionDir)\..\src\core\lib\support\stack_lockfree.h" />
    <ClInclude Include="$(SolutionDir)\..\src\core\lib\support\string.h" />
    <ClInclude Include="$(SolutionDir)\..\src\core\lib\support\string_windows.h" />
    <ClInclude Include="$(SolutionDir)\..\src\core\lib\support\thd_internal.h" />
    <ClInclude Include="$(SolutionDir)\..\src\core\lib\support\time_precise.h" />
    <ClInclude Include="$(SolutionDir)\..\src\core\lib\support\tmpfile.h" />
  </ItemGroup>
  <ItemGroup>
    <ClCompile Include="$(SolutionDir)\..\src\core\lib\profiling\basic_timers.c">
    </ClCompile>
    <ClCompile Include="$(SolutionDir)\..\src\core\lib\profiling\stap_timers.c">
    </ClCompile>
    <ClCompile Include="$(SolutionDir)\..\src\core\lib\support\alloc.c">
    </ClCompile>
    <ClCompile Include="$(SolutionDir)\..\src\core\lib\support\avl.c">
    </ClCompile>
    <ClCompile Include="$(SolutionDir)\..\src\core\lib\support\backoff.c">
    </ClCompile>
    <ClCompile Include="$(SolutionDir)\..\src\core\lib\support\cmdline.c">
    </ClCompile>
    <ClCompile Include="$(SolutionDir)\..\src\core\lib\support\cpu_iphone.c">
    </ClCompile>
    <ClCompile Include="$(SolutionDir)\..\src\core\lib\support\cpu_linux.c">
    </ClCompile>
    <ClCompile Include="$(SolutionDir)\..\src\core\lib\support\cpu_posix.c">
    </ClCompile>
    <ClCompile Include="$(SolutionDir)\..\src\core\lib\support\cpu_windows.c">
    </ClCompile>
    <ClCompile Include="$(SolutionDir)\..\src\core\lib\support\env_linux.c">
    </ClCompile>
    <ClCompile Include="$(SolutionDir)\..\src\core\lib\support\env_posix.c">
    </ClCompile>
    <ClCompile Include="$(SolutionDir)\..\src\core\lib\support\env_windows.c">
    </ClCompile>
    <ClCompile Include="$(SolutionDir)\..\src\core\lib\support\histogram.c">
    </ClCompile>
    <ClCompile Include="$(SolutionDir)\..\src\core\lib\support\host_port.c">
    </ClCompile>
    <ClCompile Include="$(SolutionDir)\..\src\core\lib\support\load_file.c">
    </ClCompile>
    <ClCompile Include="$(SolutionDir)\..\src\core\lib\support\log.c">
    </ClCompile>
    <ClCompile Include="$(SolutionDir)\..\src\core\lib\support\log_android.c">
    </ClCompile>
    <ClCompile Include="$(SolutionDir)\..\src\core\lib\support\log_linux.c">
    </ClCompile>
    <ClCompile Include="$(SolutionDir)\..\src\core\lib\support\log_posix.c">
    </ClCompile>
    <ClCompile Include="$(SolutionDir)\..\src\core\lib\support\log_windows.c">
    </ClCompile>
    <ClCompile Include="$(SolutionDir)\..\src\core\lib\support\murmur_hash.c">
    </ClCompile>
    <ClCompile Include="$(SolutionDir)\..\src\core\lib\support\slice.c">
    </ClCompile>
    <ClCompile Include="$(SolutionDir)\..\src\core\lib\support\slice_buffer.c">
    </ClCompile>
    <ClCompile Include="$(SolutionDir)\..\src\core\lib\support\stack_lockfree.c">
    </ClCompile>
    <ClCompile Include="$(SolutionDir)\..\src\core\lib\support\string.c">
    </ClCompile>
    <ClCompile Include="$(SolutionDir)\..\src\core\lib\support\string_posix.c">
    </ClCompile>
<<<<<<< HEAD
    <ClCompile Include="$(SolutionDir)\..\src\core\lib\support\string_windows.c">
=======
    <ClCompile Include="$(SolutionDir)\..\src\core\lib\support\string_util_win32.c">
    </ClCompile>
    <ClCompile Include="$(SolutionDir)\..\src\core\lib\support\string_win32.c">
>>>>>>> 0d619602
    </ClCompile>
    <ClCompile Include="$(SolutionDir)\..\src\core\lib\support\subprocess_posix.c">
    </ClCompile>
    <ClCompile Include="$(SolutionDir)\..\src\core\lib\support\subprocess_windows.c">
    </ClCompile>
    <ClCompile Include="$(SolutionDir)\..\src\core\lib\support\sync.c">
    </ClCompile>
    <ClCompile Include="$(SolutionDir)\..\src\core\lib\support\sync_posix.c">
    </ClCompile>
    <ClCompile Include="$(SolutionDir)\..\src\core\lib\support\sync_windows.c">
    </ClCompile>
    <ClCompile Include="$(SolutionDir)\..\src\core\lib\support\thd.c">
    </ClCompile>
    <ClCompile Include="$(SolutionDir)\..\src\core\lib\support\thd_posix.c">
    </ClCompile>
    <ClCompile Include="$(SolutionDir)\..\src\core\lib\support\thd_windows.c">
    </ClCompile>
    <ClCompile Include="$(SolutionDir)\..\src\core\lib\support\time.c">
    </ClCompile>
    <ClCompile Include="$(SolutionDir)\..\src\core\lib\support\time_posix.c">
    </ClCompile>
    <ClCompile Include="$(SolutionDir)\..\src\core\lib\support\time_precise.c">
    </ClCompile>
    <ClCompile Include="$(SolutionDir)\..\src\core\lib\support\time_windows.c">
    </ClCompile>
    <ClCompile Include="$(SolutionDir)\..\src\core\lib\support\tls_pthread.c">
    </ClCompile>
    <ClCompile Include="$(SolutionDir)\..\src\core\lib\support\tmpfile_msys.c">
    </ClCompile>
    <ClCompile Include="$(SolutionDir)\..\src\core\lib\support\tmpfile_posix.c">
    </ClCompile>
    <ClCompile Include="$(SolutionDir)\..\src\core\lib\support\tmpfile_windows.c">
    </ClCompile>
    <ClCompile Include="$(SolutionDir)\..\src\core\lib\support\wrap_memcpy.c">
    </ClCompile>
  </ItemGroup>
  <Import Project="$(VCTargetsPath)\Microsoft.Cpp.targets" />
  <ImportGroup Label="ExtensionTargets">
  </ImportGroup>
  <Target Name="EnsureNuGetPackageBuildImports" BeforeTargets="PrepareForBuild">
    <PropertyGroup>
      <ErrorText>This project references NuGet package(s) that are missing on this computer. Enable NuGet Package Restore to download them.  For more information, see http://go.microsoft.com/fwlink/?LinkID=322105. The missing file is {0}.</ErrorText>
    </PropertyGroup>
  </Target>
</Project>
<|MERGE_RESOLUTION|>--- conflicted
+++ resolved
@@ -259,13 +259,9 @@
     </ClCompile>
     <ClCompile Include="$(SolutionDir)\..\src\core\lib\support\string_posix.c">
     </ClCompile>
-<<<<<<< HEAD
+    <ClCompile Include="$(SolutionDir)\..\src\core\lib\support\string_util_windows.c">
+    </ClCompile>
     <ClCompile Include="$(SolutionDir)\..\src\core\lib\support\string_windows.c">
-=======
-    <ClCompile Include="$(SolutionDir)\..\src\core\lib\support\string_util_win32.c">
-    </ClCompile>
-    <ClCompile Include="$(SolutionDir)\..\src\core\lib\support\string_win32.c">
->>>>>>> 0d619602
     </ClCompile>
     <ClCompile Include="$(SolutionDir)\..\src\core\lib\support\subprocess_posix.c">
     </ClCompile>
@@ -310,4 +306,4 @@
       <ErrorText>This project references NuGet package(s) that are missing on this computer. Enable NuGet Package Restore to download them.  For more information, see http://go.microsoft.com/fwlink/?LinkID=322105. The missing file is {0}.</ErrorText>
     </PropertyGroup>
   </Target>
-</Project>
+</Project>