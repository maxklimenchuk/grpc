--- conflicted
+++ resolved
@@ -127,31 +127,20 @@
     <ClCompile Include="$(SolutionDir)\..\src\core\lib\iomgr\endpoint_pair_windows.c">
       <Filter>src\core\lib\iomgr</Filter>
     </ClCompile>
+    <ClCompile Include="$(SolutionDir)\..\src\core\lib\iomgr\ev_poll_and_epoll_posix.c">
+      <Filter>src\core\lib\iomgr</Filter>
+    </ClCompile>
+    <ClCompile Include="$(SolutionDir)\..\src\core\lib\iomgr\ev_posix.c">
+      <Filter>src\core\lib\iomgr</Filter>
+    </ClCompile>
     <ClCompile Include="$(SolutionDir)\..\src\core\lib\iomgr\exec_ctx.c">
       <Filter>src\core\lib\iomgr</Filter>
     </ClCompile>
-<<<<<<< HEAD
-    <ClCompile Include="$(SolutionDir)\..\src\core\iomgr\ev_poll_and_epoll_posix.c">
-      <Filter>src\core\iomgr</Filter>
-    </ClCompile>
-    <ClCompile Include="$(SolutionDir)\..\src\core\iomgr\ev_posix.c">
-      <Filter>src\core\iomgr</Filter>
-    </ClCompile>
-    <ClCompile Include="$(SolutionDir)\..\src\core\iomgr\exec_ctx.c">
-      <Filter>src\core\iomgr</Filter>
-    </ClCompile>
-    <ClCompile Include="$(SolutionDir)\..\src\core\iomgr\executor.c">
-      <Filter>src\core\iomgr</Filter>
-=======
     <ClCompile Include="$(SolutionDir)\..\src\core\lib\iomgr\executor.c">
       <Filter>src\core\lib\iomgr</Filter>
     </ClCompile>
-    <ClCompile Include="$(SolutionDir)\..\src\core\lib\iomgr\fd_posix.c">
-      <Filter>src\core\lib\iomgr</Filter>
-    </ClCompile>
     <ClCompile Include="$(SolutionDir)\..\src\core\lib\iomgr\iocp_windows.c">
       <Filter>src\core\lib\iomgr</Filter>
->>>>>>> e5cc05b5
     </ClCompile>
     <ClCompile Include="$(SolutionDir)\..\src\core\lib\iomgr\iomgr.c">
       <Filter>src\core\lib\iomgr</Filter>
@@ -162,28 +151,11 @@
     <ClCompile Include="$(SolutionDir)\..\src\core\lib\iomgr\iomgr_windows.c">
       <Filter>src\core\lib\iomgr</Filter>
     </ClCompile>
-    <ClCompile Include="$(SolutionDir)\..\src\core\lib\iomgr\pollset_multipoller_with_epoll.c">
-      <Filter>src\core\lib\iomgr</Filter>
-    </ClCompile>
-<<<<<<< HEAD
-    <ClCompile Include="$(SolutionDir)\..\src\core\iomgr\pollset_set_windows.c">
-      <Filter>src\core\iomgr</Filter>
-=======
-    <ClCompile Include="$(SolutionDir)\..\src\core\lib\iomgr\pollset_multipoller_with_poll_posix.c">
-      <Filter>src\core\lib\iomgr</Filter>
-    </ClCompile>
-    <ClCompile Include="$(SolutionDir)\..\src\core\lib\iomgr\pollset_posix.c">
-      <Filter>src\core\lib\iomgr</Filter>
-    </ClCompile>
-    <ClCompile Include="$(SolutionDir)\..\src\core\lib\iomgr\pollset_set_posix.c">
-      <Filter>src\core\lib\iomgr</Filter>
-    </ClCompile>
     <ClCompile Include="$(SolutionDir)\..\src\core\lib\iomgr\pollset_set_windows.c">
       <Filter>src\core\lib\iomgr</Filter>
     </ClCompile>
     <ClCompile Include="$(SolutionDir)\..\src\core\lib\iomgr\pollset_windows.c">
       <Filter>src\core\lib\iomgr</Filter>
->>>>>>> e5cc05b5
     </ClCompile>
     <ClCompile Include="$(SolutionDir)\..\src\core\lib\iomgr\resolve_address_posix.c">
       <Filter>src\core\lib\iomgr</Filter>
@@ -609,31 +581,20 @@
     <ClInclude Include="$(SolutionDir)\..\src\core\lib\iomgr\endpoint_pair.h">
       <Filter>src\core\lib\iomgr</Filter>
     </ClInclude>
+    <ClInclude Include="$(SolutionDir)\..\src\core\lib\iomgr\ev_poll_and_epoll_posix.h">
+      <Filter>src\core\lib\iomgr</Filter>
+    </ClInclude>
+    <ClInclude Include="$(SolutionDir)\..\src\core\lib\iomgr\ev_posix.h">
+      <Filter>src\core\lib\iomgr</Filter>
+    </ClInclude>
     <ClInclude Include="$(SolutionDir)\..\src\core\lib\iomgr\exec_ctx.h">
       <Filter>src\core\lib\iomgr</Filter>
     </ClInclude>
-<<<<<<< HEAD
-    <ClInclude Include="$(SolutionDir)\..\src\core\iomgr\ev_poll_and_epoll_posix.h">
-      <Filter>src\core\iomgr</Filter>
-    </ClInclude>
-    <ClInclude Include="$(SolutionDir)\..\src\core\iomgr\ev_posix.h">
-      <Filter>src\core\iomgr</Filter>
-    </ClInclude>
-    <ClInclude Include="$(SolutionDir)\..\src\core\iomgr\exec_ctx.h">
-      <Filter>src\core\iomgr</Filter>
-    </ClInclude>
-    <ClInclude Include="$(SolutionDir)\..\src\core\iomgr\executor.h">
-      <Filter>src\core\iomgr</Filter>
-=======
     <ClInclude Include="$(SolutionDir)\..\src\core\lib\iomgr\executor.h">
       <Filter>src\core\lib\iomgr</Filter>
     </ClInclude>
-    <ClInclude Include="$(SolutionDir)\..\src\core\lib\iomgr\fd_posix.h">
-      <Filter>src\core\lib\iomgr</Filter>
-    </ClInclude>
     <ClInclude Include="$(SolutionDir)\..\src\core\lib\iomgr\iocp_windows.h">
       <Filter>src\core\lib\iomgr</Filter>
->>>>>>> e5cc05b5
     </ClInclude>
     <ClInclude Include="$(SolutionDir)\..\src\core\lib\iomgr\iomgr.h">
       <Filter>src\core\lib\iomgr</Filter>
@@ -650,13 +611,6 @@
     <ClInclude Include="$(SolutionDir)\..\src\core\lib\iomgr\pollset_posix.h">
       <Filter>src\core\lib\iomgr</Filter>
     </ClInclude>
-<<<<<<< HEAD
-    <ClInclude Include="$(SolutionDir)\..\src\core\iomgr\pollset_set.h">
-      <Filter>src\core\iomgr</Filter>
-    </ClInclude>
-    <ClInclude Include="$(SolutionDir)\..\src\core\iomgr\pollset_set_windows.h">
-      <Filter>src\core\iomgr</Filter>
-=======
     <ClInclude Include="$(SolutionDir)\..\src\core\lib\iomgr\pollset_set.h">
       <Filter>src\core\lib\iomgr</Filter>
     </ClInclude>
@@ -668,7 +622,6 @@
     </ClInclude>
     <ClInclude Include="$(SolutionDir)\..\src\core\lib\iomgr\pollset_windows.h">
       <Filter>src\core\lib\iomgr</Filter>
->>>>>>> e5cc05b5
     </ClInclude>
     <ClInclude Include="$(SolutionDir)\..\src\core\lib\iomgr\resolve_address.h">
       <Filter>src\core\lib\iomgr</Filter>
