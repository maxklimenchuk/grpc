--- conflicted
+++ resolved
@@ -167,19 +167,12 @@
     StreamingOutputCallResponse response;
     bool write_success = true;
     while (write_success && stream->Read(&request)) {
-<<<<<<< HEAD
       SetResponseCompression(context, request);
-      response.mutable_payload()->set_type(request.payload().type());
-      if (request.response_parameters_size() == 0) {
-        return Status(grpc::StatusCode::INTERNAL,
-                      "Request does not have response parameters.");
-=======
       if (request.response_parameters_size() != 0) {
         response.mutable_payload()->set_type(request.payload().type());
         response.mutable_payload()->set_body(
             grpc::string(request.response_parameters(0).size(), '\0'));
         write_success = stream->Write(response);
->>>>>>> 40d808ff
       }
     }
     if (write_success) {
