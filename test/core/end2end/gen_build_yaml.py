#!/usr/bin/env python2.7
# Copyright 2015-2016, Google Inc.
# All rights reserved.
#
# Redistribution and use in source and binary forms, with or without
# modification, are permitted provided that the following conditions are
# met:
#
#     * Redistributions of source code must retain the above copyright
# notice, this list of conditions and the following disclaimer.
#     * Redistributions in binary form must reproduce the above
# copyright notice, this list of conditions and the following disclaimer
# in the documentation and/or other materials provided with the
# distribution.
#     * Neither the name of Google Inc. nor the names of its
# contributors may be used to endorse or promote products derived from
# this software without specific prior written permission.
#
# THIS SOFTWARE IS PROVIDED BY THE COPYRIGHT HOLDERS AND CONTRIBUTORS
# "AS IS" AND ANY EXPRESS OR IMPLIED WARRANTIES, INCLUDING, BUT NOT
# LIMITED TO, THE IMPLIED WARRANTIES OF MERCHANTABILITY AND FITNESS FOR
# A PARTICULAR PURPOSE ARE DISCLAIMED. IN NO EVENT SHALL THE COPYRIGHT
# OWNER OR CONTRIBUTORS BE LIABLE FOR ANY DIRECT, INDIRECT, INCIDENTAL,
# SPECIAL, EXEMPLARY, OR CONSEQUENTIAL DAMAGES (INCLUDING, BUT NOT
# LIMITED TO, PROCUREMENT OF SUBSTITUTE GOODS OR SERVICES; LOSS OF USE,
# DATA, OR PROFITS; OR BUSINESS INTERRUPTION) HOWEVER CAUSED AND ON ANY
# THEORY OF LIABILITY, WHETHER IN CONTRACT, STRICT LIABILITY, OR TORT
# (INCLUDING NEGLIGENCE OR OTHERWISE) ARISING IN ANY WAY OUT OF THE USE
# OF THIS SOFTWARE, EVEN IF ADVISED OF THE POSSIBILITY OF SUCH DAMAGE.


"""Generates the appropriate build.json data for all the end2end tests."""


import yaml
import collections
import hashlib


FixtureOptions = collections.namedtuple(
    'FixtureOptions',
    'fullstack includes_proxy dns_resolver secure platforms ci_mac tracing')
default_unsecure_fixture_options = FixtureOptions(
    True, False, True, False, ['windows', 'linux', 'mac', 'posix'], True, False)
socketpair_unsecure_fixture_options = default_unsecure_fixture_options._replace(fullstack=False, dns_resolver=False)
default_secure_fixture_options = default_unsecure_fixture_options._replace(secure=True)
uds_fixture_options = default_unsecure_fixture_options._replace(dns_resolver=False, platforms=['linux', 'mac', 'posix'])


# maps fixture name to whether it requires the security library
END2END_FIXTURES = {
    'h2_compress': default_unsecure_fixture_options,
    'h2_census': default_unsecure_fixture_options,
    'h2_fakesec': default_secure_fixture_options._replace(ci_mac=False),
    'h2_full': default_unsecure_fixture_options,
    'h2_full+pipe': default_unsecure_fixture_options._replace(
        platforms=['linux']),
    'h2_full+trace': default_unsecure_fixture_options._replace(tracing=True),
    'h2_oauth2': default_secure_fixture_options._replace(ci_mac=False),
    'h2_proxy': default_unsecure_fixture_options._replace(includes_proxy=True,
                                                          ci_mac=False),
    'h2_sockpair_1byte': socketpair_unsecure_fixture_options._replace(
        ci_mac=False),
    'h2_sockpair': socketpair_unsecure_fixture_options._replace(ci_mac=False),
    'h2_sockpair+trace': socketpair_unsecure_fixture_options._replace(
        ci_mac=False, tracing=True),
    'h2_ssl': default_secure_fixture_options,
    'h2_ssl_proxy': default_secure_fixture_options._replace(includes_proxy=True,
                                                            ci_mac=False),
<<<<<<< HEAD
    'h2_uchannel': default_unsecure_fixture_options._replace(fullstack=False),
=======
    'h2_uds+poll': uds_fixture_options._replace(platforms=['linux']),
>>>>>>> e5cc05b5
    'h2_uds': uds_fixture_options,
}

TestOptions = collections.namedtuple(
    'TestOptions', 'needs_fullstack needs_dns proxyable secure traceable cpu_cost')
default_test_options = TestOptions(False, False, True, False, True, 1.0)
connectivity_test_options = default_test_options._replace(needs_fullstack=True)

LOWCPU = 0.1

# maps test names to options
END2END_TESTS = {
    'bad_hostname': default_test_options,
    'binary_metadata': default_test_options,
    'call_creds': default_test_options._replace(secure=True),
    'cancel_after_accept': default_test_options._replace(cpu_cost=LOWCPU),
    'cancel_after_client_done': default_test_options._replace(cpu_cost=LOWCPU),
    'cancel_after_invoke': default_test_options._replace(cpu_cost=LOWCPU),
    'cancel_before_invoke': default_test_options._replace(cpu_cost=LOWCPU),
    'cancel_in_a_vacuum': default_test_options._replace(cpu_cost=LOWCPU),
    'cancel_with_status': default_test_options._replace(cpu_cost=LOWCPU),
    'compressed_payload': default_test_options._replace(proxyable=False, cpu_cost=LOWCPU),
    'connectivity': connectivity_test_options._replace(proxyable=False, cpu_cost=LOWCPU),
    'default_host': default_test_options._replace(needs_fullstack=True,
                                                  needs_dns=True),
    'disappearing_server': connectivity_test_options,
    'empty_batch': default_test_options,
    'graceful_server_shutdown': default_test_options._replace(cpu_cost=LOWCPU),
    'hpack_size': default_test_options._replace(proxyable=False,
                                                traceable=False),
    'high_initial_seqno': default_test_options,
    'invoke_large_request': default_test_options,
    'large_metadata': default_test_options,
    'max_concurrent_streams': default_test_options._replace(proxyable=False),
    'max_message_length': default_test_options._replace(cpu_cost=LOWCPU),
    'negative_deadline': default_test_options,
    'no_op': default_test_options,
    'payload': default_test_options._replace(cpu_cost=LOWCPU),
    'ping_pong_streaming': default_test_options,
    'ping': connectivity_test_options._replace(proxyable=False),
    'registered_call': default_test_options,
    'request_with_flags': default_test_options._replace(proxyable=False),
    'request_with_payload': default_test_options,
    'server_finishes_request': default_test_options,
    'shutdown_finishes_calls': default_test_options,
    'shutdown_finishes_tags': default_test_options,
    'simple_delayed_request': connectivity_test_options._replace(cpu_cost=LOWCPU),
    'simple_metadata': default_test_options,
    'simple_request': default_test_options,
    'trailing_metadata': default_test_options,
}


def compatible(f, t):
  if END2END_TESTS[t].needs_fullstack:
    if not END2END_FIXTURES[f].fullstack:
      return False
  if END2END_TESTS[t].needs_dns:
    if not END2END_FIXTURES[f].dns_resolver:
      return False
  if not END2END_TESTS[t].proxyable:
    if END2END_FIXTURES[f].includes_proxy:
      return False
  if not END2END_TESTS[t].traceable:
    if END2END_FIXTURES[f].tracing:
      return False
  return True


def without(l, e):
  l = l[:]
  l.remove(e)
  return l


def main():
  sec_deps = [
    'grpc_test_util',
    'grpc',
    'gpr_test_util',
    'gpr'
  ]
  unsec_deps = [
    'grpc_test_util_unsecure',
    'grpc_unsecure',
    'gpr_test_util',
    'gpr'
  ]
  json = {
      '#': 'generated with test/end2end/gen_build_json.py',
      'libs': [
          {
              'name': 'end2end_tests',
              'build': 'private',
              'language': 'c',
              'secure': True,
              'src': ['test/core/end2end/end2end_tests.c'] + [
                  'test/core/end2end/tests/%s.c' % t
                  for t in sorted(END2END_TESTS.keys())],
              'headers': ['test/core/end2end/tests/cancel_test_helpers.h',
                          'test/core/end2end/end2end_tests.h'],
              'deps': sec_deps,
              'vs_proj_dir': 'test/end2end/tests',
          }
      ] + [
          {
              'name': 'end2end_nosec_tests',
              'build': 'private',
              'language': 'c',
              'secure': False,
              'src': ['test/core/end2end/end2end_nosec_tests.c'] + [
                  'test/core/end2end/tests/%s.c' % t
                  for t in sorted(END2END_TESTS.keys())
                  if not END2END_TESTS[t].secure],
              'headers': ['test/core/end2end/tests/cancel_test_helpers.h',
                          'test/core/end2end/end2end_tests.h'],
              'deps': unsec_deps,
              'vs_proj_dir': 'test/end2end/tests',
          }
      ],
      'targets': [
          {
              'name': '%s_test' % f,
              'build': 'test',
              'language': 'c',
              'run': False,
              'src': ['test/core/end2end/fixtures/%s.c' % f],
              'platforms': END2END_FIXTURES[f].platforms,
              'ci_platforms': (END2END_FIXTURES[f].platforms
                               if END2END_FIXTURES[f].ci_mac else without(
                                   END2END_FIXTURES[f].platforms, 'mac')),
              'deps': [
                  'end2end_tests'
              ] + sec_deps,
              'vs_proj_dir': 'test/end2end/fixtures',
          }
          for f in sorted(END2END_FIXTURES.keys())
      ] + [
          {
              'name': '%s_nosec_test' % f,
              'build': 'test',
              'language': 'c',
              'secure': 'no',
              'src': ['test/core/end2end/fixtures/%s.c' % f],
              'run': False,
              'platforms': END2END_FIXTURES[f].platforms,
              'ci_platforms': (END2END_FIXTURES[f].platforms
                               if END2END_FIXTURES[f].ci_mac else without(
                                   END2END_FIXTURES[f].platforms, 'mac')),
              'deps': [
                  'end2end_nosec_tests'
              ] + unsec_deps,
              'vs_proj_dir': 'test/end2end/fixtures',
          }
          for f in sorted(END2END_FIXTURES.keys())
          if not END2END_FIXTURES[f].secure
      ],
      'tests': [
          {
              'name': '%s_test' % f,
              'args': [t],
              'exclude_configs': [],
              'platforms': END2END_FIXTURES[f].platforms,
              'ci_platforms': (END2END_FIXTURES[f].platforms
                               if END2END_FIXTURES[f].ci_mac else without(
                                   END2END_FIXTURES[f].platforms, 'mac')),
              'flaky': False,
              'language': 'c',
              'cpu_cost': END2END_TESTS[t].cpu_cost,
          }
          for f in sorted(END2END_FIXTURES.keys())
          for t in sorted(END2END_TESTS.keys()) if compatible(f, t)
      ] + [
          {
              'name': '%s_nosec_test' % f,
              'args': [t],
              'exclude_configs': [],
              'platforms': END2END_FIXTURES[f].platforms,
              'ci_platforms': (END2END_FIXTURES[f].platforms
                               if END2END_FIXTURES[f].ci_mac else without(
                                   END2END_FIXTURES[f].platforms, 'mac')),
              'flaky': False,
              'language': 'c',
              'cpu_cost': END2END_TESTS[t].cpu_cost,
          }
          for f in sorted(END2END_FIXTURES.keys())
          if not END2END_FIXTURES[f].secure
          for t in sorted(END2END_TESTS.keys())
          if compatible(f, t) and not END2END_TESTS[t].secure
      ],
      'core_end2end_tests': dict(
          (t, END2END_TESTS[t].secure)
          for t in END2END_TESTS.keys()
      )
  }
  print yaml.dump(json)


if __name__ == '__main__':
  main()<|MERGE_RESOLUTION|>--- conflicted
+++ resolved
@@ -67,11 +67,6 @@
     'h2_ssl': default_secure_fixture_options,
     'h2_ssl_proxy': default_secure_fixture_options._replace(includes_proxy=True,
                                                             ci_mac=False),
-<<<<<<< HEAD
-    'h2_uchannel': default_unsecure_fixture_options._replace(fullstack=False),
-=======
-    'h2_uds+poll': uds_fixture_options._replace(platforms=['linux']),
->>>>>>> e5cc05b5
     'h2_uds': uds_fixture_options,
 }
 
