/*
 *
 * Copyright 2015, Google Inc.
 * All rights reserved.
 *
 * Redistribution and use in source and binary forms, with or without
 * modification, are permitted provided that the following conditions are
 * met:
 *
 *     * Redistributions of source code must retain the above copyright
 * notice, this list of conditions and the following disclaimer.
 *     * Redistributions in binary form must reproduce the above
 * copyright notice, this list of conditions and the following disclaimer
 * in the documentation and/or other materials provided with the
 * distribution.
 *     * Neither the name of Google Inc. nor the names of its
 * contributors may be used to endorse or promote products derived from
 * this software without specific prior written permission.
 *
 * THIS SOFTWARE IS PROVIDED BY THE COPYRIGHT HOLDERS AND CONTRIBUTORS
 * "AS IS" AND ANY EXPRESS OR IMPLIED WARRANTIES, INCLUDING, BUT NOT
 * LIMITED TO, THE IMPLIED WARRANTIES OF MERCHANTABILITY AND FITNESS FOR
 * A PARTICULAR PURPOSE ARE DISCLAIMED. IN NO EVENT SHALL THE COPYRIGHT
 * OWNER OR CONTRIBUTORS BE LIABLE FOR ANY DIRECT, INDIRECT, INCIDENTAL,
 * SPECIAL, EXEMPLARY, OR CONSEQUENTIAL DAMAGES (INCLUDING, BUT NOT
 * LIMITED TO, PROCUREMENT OF SUBSTITUTE GOODS OR SERVICES; LOSS OF USE,
 * DATA, OR PROFITS; OR BUSINESS INTERRUPTION) HOWEVER CAUSED AND ON ANY
 * THEORY OF LIABILITY, WHETHER IN CONTRACT, STRICT LIABILITY, OR TORT
 * (INCLUDING NEGLIGENCE OR OTHERWISE) ARISING IN ANY WAY OUT OF THE USE
 * OF THIS SOFTWARE, EVEN IF ADVISED OF THE POSSIBILITY OF SUCH DAMAGE.
 *
 */

#include "test/core/end2end/end2end_tests.h"

#include <stdio.h>
#include <string.h>

#include <grpc/byte_buffer.h>
#include <grpc/support/alloc.h>
#include <grpc/support/log.h>
#include <grpc/support/time.h>
#include <grpc/support/useful.h>
#include "test/core/end2end/cq_verifier.h"

enum { TIMEOUT = 200000 };

static void *tag(gpr_intptr t) { return (void *)t; }

static grpc_end2end_test_fixture begin_test(grpc_end2end_test_config config,
                                            const char *test_name,
                                            grpc_channel_args *client_args,
                                            grpc_channel_args *server_args) {
  grpc_end2end_test_fixture f;
  gpr_log(GPR_INFO, "%s/%s", test_name, config.name);
  f = config.create_fixture(client_args, server_args);
  config.init_client(&f, client_args);
  config.init_server(&f, server_args);
  return f;
}

static gpr_timespec n_seconds_time(int n) {
  return GRPC_TIMEOUT_SECONDS_TO_DEADLINE(n);
}

static gpr_timespec five_seconds_time(void) { return n_seconds_time(5); }

static void drain_cq(grpc_completion_queue *cq) {
  grpc_event ev;
  do {
    ev = grpc_completion_queue_next(cq, five_seconds_time());
  } while (ev.type != GRPC_QUEUE_SHUTDOWN);
}

static void shutdown_server(grpc_end2end_test_fixture *f) {
  if (!f->server) return;
  grpc_server_shutdown(f->server);
  grpc_server_destroy(f->server);
  f->server = NULL;
}

static void shutdown_client(grpc_end2end_test_fixture *f) {
  if (!f->client) return;
  grpc_channel_destroy(f->client);
  f->client = NULL;
}

static void end_test(grpc_end2end_test_fixture *f) {
  shutdown_server(f);
  shutdown_client(f);

  grpc_completion_queue_shutdown(f->cq);
  drain_cq(f->cq);
  grpc_completion_queue_destroy(f->cq);
}

static void test_max_message_length(grpc_end2end_test_config config) {
  grpc_end2end_test_fixture f;
  grpc_arg server_arg;
  grpc_channel_args server_args;
  grpc_call *c;
  grpc_call *s;
  cq_verifier *cqv;
  grpc_op ops[6];
  grpc_op *op;
  gpr_slice request_payload_slice = gpr_slice_from_copied_string("hello world");
  grpc_byte_buffer *request_payload =
      grpc_byte_buffer_create(&request_payload_slice, 1);
  grpc_metadata_array initial_metadata_recv;
  grpc_metadata_array trailing_metadata_recv;
  grpc_metadata_array request_metadata_recv;
  grpc_call_details call_details;
  grpc_status_code status;
  char *details = NULL;
  size_t details_capacity = 0;
  int was_cancelled = 2;

  server_arg.key = GRPC_ARG_MAX_MESSAGE_LENGTH;
  server_arg.type = GRPC_ARG_INTEGER;
  server_arg.value.integer = 5;

  server_args.num_args = 1;
  server_args.args = &server_arg;

<<<<<<< HEAD
  f = begin_test(config, __FUNCTION__, NULL, &server_args);
  cqv = cq_verifier_create(f.cq);
=======
  f = begin_test(config, "test_max_message_length", NULL, &server_args);
  v_client = cq_verifier_create(f.client_cq);
  v_server = cq_verifier_create(f.server_cq);
>>>>>>> 031dea1d

  c = grpc_channel_create_call(f.client, f.cq, "/foo",
                               "foo.test.google.fr:1234", gpr_inf_future);
  GPR_ASSERT(c);

  grpc_metadata_array_init(&initial_metadata_recv);
  grpc_metadata_array_init(&trailing_metadata_recv);
  grpc_metadata_array_init(&request_metadata_recv);
  grpc_call_details_init(&call_details);

  op = ops;
  op->op = GRPC_OP_SEND_INITIAL_METADATA;
  op->data.send_initial_metadata.count = 0;
  op++;
  op->op = GRPC_OP_SEND_MESSAGE;
  op->data.send_message = request_payload;
  op++;
  op->op = GRPC_OP_SEND_CLOSE_FROM_CLIENT;
  op++;
  op->op = GRPC_OP_RECV_INITIAL_METADATA;
  op->data.recv_initial_metadata = &initial_metadata_recv;
  op++;
  op->op = GRPC_OP_RECV_STATUS_ON_CLIENT;
  op->data.recv_status_on_client.trailing_metadata = &trailing_metadata_recv;
  op->data.recv_status_on_client.status = &status;
  op->data.recv_status_on_client.status_details = &details;
  op->data.recv_status_on_client.status_details_capacity = &details_capacity;
  op++;
  GPR_ASSERT(GRPC_CALL_OK == grpc_call_start_batch(c, ops, op - ops, tag(1)));

  GPR_ASSERT(GRPC_CALL_OK ==
             grpc_server_request_call(f.server, &s, &call_details,
                                      &request_metadata_recv, f.cq,
                                      f.cq, tag(101)));
  cq_expect_completion(cqv, tag(101), 1);
  cq_verify(cqv);

  op = ops;
  op->op = GRPC_OP_RECV_CLOSE_ON_SERVER;
  op->data.recv_close_on_server.cancelled = &was_cancelled;
  op++;
  GPR_ASSERT(GRPC_CALL_OK == grpc_call_start_batch(s, ops, op - ops, tag(102)));

  cq_expect_completion(cqv, tag(102), 1);
  cq_expect_completion(cqv, tag(1), 1);
  cq_verify(cqv);

  GPR_ASSERT(status != GRPC_STATUS_OK);
  GPR_ASSERT(0 == strcmp(call_details.method, "/foo"));
  GPR_ASSERT(0 == strcmp(call_details.host, "foo.test.google.fr:1234"));
  GPR_ASSERT(was_cancelled == 1);

  gpr_free(details);
  grpc_metadata_array_destroy(&initial_metadata_recv);
  grpc_metadata_array_destroy(&trailing_metadata_recv);
  grpc_metadata_array_destroy(&request_metadata_recv);
  grpc_call_details_destroy(&call_details);
  grpc_byte_buffer_destroy(request_payload);

  grpc_call_destroy(c);
  grpc_call_destroy(s);

  cq_verifier_destroy(cqv);

  end_test(&f);
  config.tear_down_data(&f);
}

void grpc_end2end_tests(grpc_end2end_test_config config) {
  test_max_message_length(config);
}<|MERGE_RESOLUTION|>--- conflicted
+++ resolved
@@ -122,14 +122,8 @@
   server_args.num_args = 1;
   server_args.args = &server_arg;
 
-<<<<<<< HEAD
-  f = begin_test(config, __FUNCTION__, NULL, &server_args);
+  f = begin_test(config, "test_max_message_length", NULL, &server_args);
   cqv = cq_verifier_create(f.cq);
-=======
-  f = begin_test(config, "test_max_message_length", NULL, &server_args);
-  v_client = cq_verifier_create(f.client_cq);
-  v_server = cq_verifier_create(f.server_cq);
->>>>>>> 031dea1d
 
   c = grpc_channel_create_call(f.client, f.cq, "/foo",
                                "foo.test.google.fr:1234", gpr_inf_future);
