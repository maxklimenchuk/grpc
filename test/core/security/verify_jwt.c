/*
 *
 * Copyright 2015-2016, Google Inc.
 * All rights reserved.
 *
 * Redistribution and use in source and binary forms, with or without
 * modification, are permitted provided that the following conditions are
 * met:
 *
 *     * Redistributions of source code must retain the above copyright
 * notice, this list of conditions and the following disclaimer.
 *     * Redistributions in binary form must reproduce the above
 * copyright notice, this list of conditions and the following disclaimer
 * in the documentation and/or other materials provided with the
 * distribution.
 *     * Neither the name of Google Inc. nor the names of its
 * contributors may be used to endorse or promote products derived from
 * this software without specific prior written permission.
 *
 * THIS SOFTWARE IS PROVIDED BY THE COPYRIGHT HOLDERS AND CONTRIBUTORS
 * "AS IS" AND ANY EXPRESS OR IMPLIED WARRANTIES, INCLUDING, BUT NOT
 * LIMITED TO, THE IMPLIED WARRANTIES OF MERCHANTABILITY AND FITNESS FOR
 * A PARTICULAR PURPOSE ARE DISCLAIMED. IN NO EVENT SHALL THE COPYRIGHT
 * OWNER OR CONTRIBUTORS BE LIABLE FOR ANY DIRECT, INDIRECT, INCIDENTAL,
 * SPECIAL, EXEMPLARY, OR CONSEQUENTIAL DAMAGES (INCLUDING, BUT NOT
 * LIMITED TO, PROCUREMENT OF SUBSTITUTE GOODS OR SERVICES; LOSS OF USE,
 * DATA, OR PROFITS; OR BUSINESS INTERRUPTION) HOWEVER CAUSED AND ON ANY
 * THEORY OF LIABILITY, WHETHER IN CONTRACT, STRICT LIABILITY, OR TORT
 * (INCLUDING NEGLIGENCE OR OTHERWISE) ARISING IN ANY WAY OUT OF THE USE
 * OF THIS SOFTWARE, EVEN IF ADVISED OF THE POSSIBILITY OF SUCH DAMAGE.
 *
 */

#include <stdio.h>
#include <string.h>

#include <grpc/grpc.h>
#include <grpc/grpc_security.h>
#include <grpc/support/alloc.h>
#include <grpc/support/cmdline.h>
#include <grpc/support/log.h>
#include <grpc/support/slice.h>
#include <grpc/support/sync.h>

#include "src/core/security/jwt_verifier.h"

typedef struct {
  grpc_pollset *pollset;
<<<<<<< HEAD
  gpr_mu mu;
=======
  gpr_mu *mu;
>>>>>>> e2a8a3f4
  int is_done;
  int success;
} synchronizer;

static void print_usage_and_exit(gpr_cmdline *cl, const char *argv0) {
  char *usage = gpr_cmdline_usage_string(cl, argv0);
  fprintf(stderr, "%s", usage);
  gpr_free(usage);
  gpr_cmdline_destroy(cl);
  exit(1);
}

static void on_jwt_verification_done(void *user_data,
                                     grpc_jwt_verifier_status status,
                                     grpc_jwt_claims *claims) {
  synchronizer *sync = user_data;

  sync->success = (status == GRPC_JWT_VERIFIER_OK);
  if (sync->success) {
    char *claims_str;
    GPR_ASSERT(claims != NULL);
    claims_str =
        grpc_json_dump_to_string((grpc_json *)grpc_jwt_claims_json(claims), 2);
    printf("Claims: \n\n%s\n", claims_str);
    gpr_free(claims_str);
    grpc_jwt_claims_destroy(claims);
  } else {
    GPR_ASSERT(claims == NULL);
    fprintf(stderr, "Verification failed with error %s\n",
            grpc_jwt_verifier_status_to_string(status));
  }

<<<<<<< HEAD
  gpr_mu_lock(&sync->mu);
  sync->is_done = 1;
  grpc_pollset_kick(sync->pollset, NULL);
  gpr_mu_unlock(&sync->mu);
=======
  gpr_mu_lock(sync->mu);
  sync->is_done = 1;
  grpc_pollset_kick(sync->pollset, NULL);
  gpr_mu_unlock(sync->mu);
>>>>>>> e2a8a3f4
}

int main(int argc, char **argv) {
  synchronizer sync;
  grpc_jwt_verifier *verifier;
  gpr_cmdline *cl;
  char *jwt = NULL;
  char *aud = NULL;
  grpc_exec_ctx exec_ctx = GRPC_EXEC_CTX_INIT;

  cl = gpr_cmdline_create("JWT verifier tool");
  gpr_cmdline_add_string(cl, "jwt", "JSON web token to verify", &jwt);
  gpr_cmdline_add_string(cl, "aud", "Audience for the JWT", &aud);
  gpr_cmdline_parse(cl, argc, argv);
  if (jwt == NULL || aud == NULL) {
    print_usage_and_exit(cl, argv[0]);
  }

  verifier = grpc_jwt_verifier_create(NULL, 0);

  grpc_init();

  sync.pollset = gpr_malloc(grpc_pollset_size());
<<<<<<< HEAD
  gpr_mu_init(&sync.mu);
=======
>>>>>>> e2a8a3f4
  grpc_pollset_init(sync.pollset, &sync.mu);
  sync.is_done = 0;

  grpc_jwt_verifier_verify(&exec_ctx, verifier, sync.pollset, jwt, aud,
                           on_jwt_verification_done, &sync);

<<<<<<< HEAD
  gpr_mu_lock(&sync.mu);
=======
  gpr_mu_lock(sync.mu);
>>>>>>> e2a8a3f4
  while (!sync.is_done) {
    grpc_pollset_worker *worker = NULL;
    grpc_pollset_work(&exec_ctx, sync.pollset, &worker,
                      gpr_now(GPR_CLOCK_MONOTONIC),
                      gpr_inf_future(GPR_CLOCK_MONOTONIC));
<<<<<<< HEAD
    gpr_mu_unlock(&sync.mu);
    grpc_exec_ctx_finish(&exec_ctx);
    gpr_mu_lock(&sync.mu);
  }
  gpr_mu_unlock(&sync.mu);

  gpr_mu_destroy(&sync.mu);
=======
    gpr_mu_unlock(sync.mu);
    grpc_exec_ctx_finish(&exec_ctx);
    gpr_mu_lock(sync.mu);
  }
  gpr_mu_unlock(sync.mu);

>>>>>>> e2a8a3f4
  gpr_free(sync.pollset);

  grpc_jwt_verifier_destroy(verifier);
  gpr_cmdline_destroy(cl);
  return !sync.success;
}<|MERGE_RESOLUTION|>--- conflicted
+++ resolved
@@ -46,11 +46,7 @@
 
 typedef struct {
   grpc_pollset *pollset;
-<<<<<<< HEAD
-  gpr_mu mu;
-=======
   gpr_mu *mu;
->>>>>>> e2a8a3f4
   int is_done;
   int success;
 } synchronizer;
@@ -83,17 +79,10 @@
             grpc_jwt_verifier_status_to_string(status));
   }
 
-<<<<<<< HEAD
-  gpr_mu_lock(&sync->mu);
-  sync->is_done = 1;
-  grpc_pollset_kick(sync->pollset, NULL);
-  gpr_mu_unlock(&sync->mu);
-=======
   gpr_mu_lock(sync->mu);
   sync->is_done = 1;
   grpc_pollset_kick(sync->pollset, NULL);
   gpr_mu_unlock(sync->mu);
->>>>>>> e2a8a3f4
 }
 
 int main(int argc, char **argv) {
@@ -117,42 +106,24 @@
   grpc_init();
 
   sync.pollset = gpr_malloc(grpc_pollset_size());
-<<<<<<< HEAD
-  gpr_mu_init(&sync.mu);
-=======
->>>>>>> e2a8a3f4
   grpc_pollset_init(sync.pollset, &sync.mu);
   sync.is_done = 0;
 
   grpc_jwt_verifier_verify(&exec_ctx, verifier, sync.pollset, jwt, aud,
                            on_jwt_verification_done, &sync);
 
-<<<<<<< HEAD
-  gpr_mu_lock(&sync.mu);
-=======
   gpr_mu_lock(sync.mu);
->>>>>>> e2a8a3f4
   while (!sync.is_done) {
     grpc_pollset_worker *worker = NULL;
     grpc_pollset_work(&exec_ctx, sync.pollset, &worker,
                       gpr_now(GPR_CLOCK_MONOTONIC),
                       gpr_inf_future(GPR_CLOCK_MONOTONIC));
-<<<<<<< HEAD
-    gpr_mu_unlock(&sync.mu);
-    grpc_exec_ctx_finish(&exec_ctx);
-    gpr_mu_lock(&sync.mu);
-  }
-  gpr_mu_unlock(&sync.mu);
-
-  gpr_mu_destroy(&sync.mu);
-=======
     gpr_mu_unlock(sync.mu);
     grpc_exec_ctx_finish(&exec_ctx);
     gpr_mu_lock(sync.mu);
   }
   gpr_mu_unlock(sync.mu);
 
->>>>>>> e2a8a3f4
   gpr_free(sync.pollset);
 
   grpc_jwt_verifier_destroy(verifier);
