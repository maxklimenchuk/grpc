/*
 *
 * Copyright 2015 gRPC authors.
 *
 * Licensed under the Apache License, Version 2.0 (the "License");
 * you may not use this file except in compliance with the License.
 * You may obtain a copy of the License at
 *
 *     http://www.apache.org/licenses/LICENSE-2.0
 *
 * Unless required by applicable law or agreed to in writing, software
 * distributed under the License is distributed on an "AS IS" BASIS,
 * WITHOUT WARRANTIES OR CONDITIONS OF ANY KIND, either express or implied.
 * See the License for the specific language governing permissions and
 * limitations under the License.
 *
 */

#include "test/core/bad_client/bad_client.h"

#include <stdio.h>

#include <grpc/support/alloc.h>
#include <grpc/support/string_util.h>
#include <grpc/support/sync.h>
#include <grpc/support/thd.h>

#include "src/core/ext/filters/http/server/http_server_filter.h"
#include "src/core/ext/transport/chttp2/transport/chttp2_transport.h"
#include "src/core/lib/channel/channel_stack.h"
#include "src/core/lib/iomgr/endpoint_pair.h"
#include "src/core/lib/slice/slice_internal.h"
#include "src/core/lib/support/murmur_hash.h"
#include "src/core/lib/support/string.h"
#include "src/core/lib/surface/completion_queue.h"
#include "src/core/lib/surface/server.h"

typedef struct {
  grpc_server* server;
  grpc_completion_queue* cq;
  grpc_bad_client_server_side_validator validator;
  void* registered_method;
  gpr_event done_thd;
  gpr_event done_write;
} thd_args;

static void thd_func(void* arg) {
  thd_args* a = (thd_args*)arg;
  a->validator(a->server, a->cq, a->registered_method);
  gpr_event_set(&a->done_thd, (void*)1);
}

static void done_write(void* arg, grpc_error* error) {
  thd_args* a = (thd_args*)arg;
  gpr_event_set(&a->done_write, (void*)1);
}

static void server_setup_transport(void* ts, grpc_transport* transport) {
  thd_args* a = (thd_args*)ts;
<<<<<<< HEAD
  grpc_core::ExecCtx _local_exec_ctx;
  grpc_server_setup_transport(a->server, transport, NULL,
=======
  grpc_exec_ctx exec_ctx = GRPC_EXEC_CTX_INIT;
  grpc_server_setup_transport(&exec_ctx, a->server, transport, nullptr,
>>>>>>> 82c8f945
                              grpc_server_get_channel_args(a->server));
}

static void read_done(void* arg, grpc_error* error) {
  gpr_event* read_done = (gpr_event*)arg;
  gpr_event_set(read_done, (void*)1);
}

void grpc_run_bad_client_test(
    grpc_bad_client_server_side_validator server_validator,
    grpc_bad_client_client_stream_validator client_validator,
    const char* client_payload, size_t client_payload_length, uint32_t flags) {
  grpc_endpoint_pair sfd;
  thd_args a;
  gpr_thd_id id;
  char* hex;
  grpc_transport* transport;
  grpc_slice slice =
      grpc_slice_from_copied_buffer(client_payload, client_payload_length);
  grpc_slice_buffer outgoing;
  grpc_closure done_write_closure;
  grpc_core::ExecCtx _local_exec_ctx;
  grpc_completion_queue* shutdown_cq;

  if (client_payload_length < 4 * 1024) {
    hex = gpr_dump(client_payload, client_payload_length,
                   GPR_DUMP_HEX | GPR_DUMP_ASCII);

    /* Add a debug log */
    gpr_log(GPR_INFO, "TEST: %s", hex);

    gpr_free(hex);
  } else {
    gpr_log(GPR_INFO, "TEST: (%" PRIdPTR " byte long string)",
            client_payload_length);
  }

  /* Init grpc */
  grpc_init();

  /* Create endpoints */
  sfd = grpc_iomgr_create_endpoint_pair("fixture", nullptr);

  /* Create server, completion events */
  a.server = grpc_server_create(nullptr, nullptr);
  a.cq = grpc_completion_queue_create_for_next(nullptr);
  gpr_event_init(&a.done_thd);
  gpr_event_init(&a.done_write);
  a.validator = server_validator;
  grpc_server_register_completion_queue(a.server, a.cq, nullptr);
  a.registered_method =
      grpc_server_register_method(a.server, GRPC_BAD_CLIENT_REGISTERED_METHOD,
                                  GRPC_BAD_CLIENT_REGISTERED_HOST,
                                  GRPC_SRM_PAYLOAD_READ_INITIAL_BYTE_BUFFER, 0);
  grpc_server_start(a.server);
<<<<<<< HEAD
  transport = grpc_create_chttp2_transport(NULL, sfd.server, 0);
  server_setup_transport(&a, transport);
  grpc_chttp2_transport_start_reading(transport, NULL);
=======
  transport = grpc_create_chttp2_transport(&exec_ctx, nullptr, sfd.server, 0);
  server_setup_transport(&a, transport);
  grpc_chttp2_transport_start_reading(&exec_ctx, transport, nullptr);
  grpc_exec_ctx_finish(&exec_ctx);
>>>>>>> 82c8f945

  /* Bind everything into the same pollset */
  grpc_endpoint_add_to_pollset(sfd.client, grpc_cq_pollset(a.cq));
  grpc_endpoint_add_to_pollset(sfd.server, grpc_cq_pollset(a.cq));

  /* Check a ground truth */
  GPR_ASSERT(grpc_server_has_open_connections(a.server));

  /* Start validator */
  gpr_thd_new(&id, thd_func, &a, nullptr);

  grpc_slice_buffer_init(&outgoing);
  grpc_slice_buffer_add(&outgoing, slice);
  GRPC_CLOSURE_INIT(&done_write_closure, done_write, &a,
                    grpc_schedule_on_exec_ctx);

  /* Write data */
  grpc_endpoint_write(sfd.client, &outgoing, &done_write_closure);

  /* Await completion, unless the request is large and write may not finish
   * before the peer shuts down. */
  if (!(flags & GRPC_BAD_CLIENT_LARGE_REQUEST)) {
    GPR_ASSERT(
        gpr_event_wait(&a.done_write, grpc_timeout_seconds_to_deadline(5)));
  }

  if (flags & GRPC_BAD_CLIENT_DISCONNECT) {
    grpc_endpoint_shutdown(
<<<<<<< HEAD
        sfd.client, GRPC_ERROR_CREATE_FROM_STATIC_STRING("Forced Disconnect"));
    grpc_endpoint_destroy(sfd.client);

    sfd.client = NULL;
=======
        &exec_ctx, sfd.client,
        GRPC_ERROR_CREATE_FROM_STATIC_STRING("Forced Disconnect"));
    grpc_endpoint_destroy(&exec_ctx, sfd.client);
    grpc_exec_ctx_finish(&exec_ctx);
    sfd.client = nullptr;
>>>>>>> 82c8f945
  }

  GPR_ASSERT(gpr_event_wait(&a.done_thd, grpc_timeout_seconds_to_deadline(5)));

  if (sfd.client != nullptr) {
    // Validate client stream, if requested.
    if (client_validator != nullptr) {
      gpr_timespec deadline = grpc_timeout_seconds_to_deadline(5);
      grpc_slice_buffer incoming;
      grpc_slice_buffer_init(&incoming);
      // We may need to do multiple reads to read the complete server response.
      while (true) {
        gpr_event read_done_event;
        gpr_event_init(&read_done_event);
        grpc_closure read_done_closure;
        GRPC_CLOSURE_INIT(&read_done_closure, read_done, &read_done_event,
                          grpc_schedule_on_exec_ctx);
        grpc_endpoint_read(sfd.client, &incoming, &read_done_closure);

        do {
          GPR_ASSERT(gpr_time_cmp(deadline, gpr_now(deadline.clock_type)) > 0);
          GPR_ASSERT(
              grpc_completion_queue_next(
                  a.cq, grpc_timeout_milliseconds_to_deadline(100), nullptr)
                  .type == GRPC_QUEUE_TIMEOUT);
        } while (!gpr_event_get(&read_done_event));
        if (client_validator(&incoming)) break;
        gpr_log(GPR_INFO,
                "client validator failed; trying additional read "
                "in case we didn't get all the data");
      }
      grpc_slice_buffer_destroy_internal(&incoming);
    }
    // Shutdown.
    grpc_endpoint_shutdown(
        sfd.client, GRPC_ERROR_CREATE_FROM_STATIC_STRING("Test Shutdown"));
    grpc_endpoint_destroy(sfd.client);
  }

  GPR_ASSERT(
      gpr_event_wait(&a.done_write, grpc_timeout_seconds_to_deadline(1)));
  shutdown_cq = grpc_completion_queue_create_for_pluck(nullptr);
  grpc_server_shutdown_and_notify(a.server, shutdown_cq, nullptr);
  GPR_ASSERT(grpc_completion_queue_pluck(shutdown_cq, nullptr,
                                         grpc_timeout_seconds_to_deadline(1),
                                         nullptr)
                 .type == GRPC_OP_COMPLETE);
  grpc_completion_queue_destroy(shutdown_cq);
  grpc_server_destroy(a.server);
  grpc_completion_queue_destroy(a.cq);
  grpc_slice_buffer_destroy_internal(&outgoing);

  grpc_shutdown();
}<|MERGE_RESOLUTION|>--- conflicted
+++ resolved
@@ -57,13 +57,8 @@
 
 static void server_setup_transport(void* ts, grpc_transport* transport) {
   thd_args* a = (thd_args*)ts;
-<<<<<<< HEAD
   grpc_core::ExecCtx _local_exec_ctx;
-  grpc_server_setup_transport(a->server, transport, NULL,
-=======
-  grpc_exec_ctx exec_ctx = GRPC_EXEC_CTX_INIT;
-  grpc_server_setup_transport(&exec_ctx, a->server, transport, nullptr,
->>>>>>> 82c8f945
+  grpc_server_setup_transport(a->server, transport, nullptr,
                               grpc_server_get_channel_args(a->server));
 }
 
@@ -119,16 +114,9 @@
                                   GRPC_BAD_CLIENT_REGISTERED_HOST,
                                   GRPC_SRM_PAYLOAD_READ_INITIAL_BYTE_BUFFER, 0);
   grpc_server_start(a.server);
-<<<<<<< HEAD
-  transport = grpc_create_chttp2_transport(NULL, sfd.server, 0);
+  transport = grpc_create_chttp2_transport(nullptr, sfd.server, 0);
   server_setup_transport(&a, transport);
-  grpc_chttp2_transport_start_reading(transport, NULL);
-=======
-  transport = grpc_create_chttp2_transport(&exec_ctx, nullptr, sfd.server, 0);
-  server_setup_transport(&a, transport);
-  grpc_chttp2_transport_start_reading(&exec_ctx, transport, nullptr);
-  grpc_exec_ctx_finish(&exec_ctx);
->>>>>>> 82c8f945
+  grpc_chttp2_transport_start_reading(transport, nullptr);
 
   /* Bind everything into the same pollset */
   grpc_endpoint_add_to_pollset(sfd.client, grpc_cq_pollset(a.cq));
@@ -157,18 +145,10 @@
 
   if (flags & GRPC_BAD_CLIENT_DISCONNECT) {
     grpc_endpoint_shutdown(
-<<<<<<< HEAD
         sfd.client, GRPC_ERROR_CREATE_FROM_STATIC_STRING("Forced Disconnect"));
     grpc_endpoint_destroy(sfd.client);
 
-    sfd.client = NULL;
-=======
-        &exec_ctx, sfd.client,
-        GRPC_ERROR_CREATE_FROM_STATIC_STRING("Forced Disconnect"));
-    grpc_endpoint_destroy(&exec_ctx, sfd.client);
-    grpc_exec_ctx_finish(&exec_ctx);
     sfd.client = nullptr;
->>>>>>> 82c8f945
   }
 
   GPR_ASSERT(gpr_event_wait(&a.done_thd, grpc_timeout_seconds_to_deadline(5)));
