--- conflicted
+++ resolved
@@ -47,16 +47,6 @@
   sock = socket(PF_INET, SOCK_STREAM, 0);
   GPR_ASSERT(sock > 0);
 
-<<<<<<< HEAD
-  GPR_ASSERT(grpc_set_socket_nonblocking(sock, 1) == GRPC_ERROR_NONE);
-  GPR_ASSERT(grpc_set_socket_nonblocking(sock, 0) == GRPC_ERROR_NONE);
-  GPR_ASSERT(grpc_set_socket_cloexec(sock, 1) == GRPC_ERROR_NONE);
-  GPR_ASSERT(grpc_set_socket_cloexec(sock, 0) == GRPC_ERROR_NONE);
-  GPR_ASSERT(grpc_set_socket_reuse_addr(sock, 1) == GRPC_ERROR_NONE);
-  GPR_ASSERT(grpc_set_socket_reuse_addr(sock, 0) == GRPC_ERROR_NONE);
-  GPR_ASSERT(grpc_set_socket_low_latency(sock, 1) == GRPC_ERROR_NONE);
-  GPR_ASSERT(grpc_set_socket_low_latency(sock, 0) == GRPC_ERROR_NONE);
-=======
   GPR_ASSERT(GRPC_LOG_IF_ERROR("set_socket_nonblocking",
                                grpc_set_socket_nonblocking(sock, 1)));
   GPR_ASSERT(GRPC_LOG_IF_ERROR("set_socket_nonblocking",
@@ -73,7 +63,6 @@
                                grpc_set_socket_low_latency(sock, 1)));
   GPR_ASSERT(GRPC_LOG_IF_ERROR("set_socket_low_latency",
                                grpc_set_socket_low_latency(sock, 0)));
->>>>>>> d039722f
 
   close(sock);
 
