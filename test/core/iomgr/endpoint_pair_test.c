--- conflicted
+++ resolved
@@ -49,12 +49,8 @@
     size_t slice_size) {
   grpc_exec_ctx exec_ctx = GRPC_EXEC_CTX_INIT;
   grpc_endpoint_test_fixture f;
-<<<<<<< HEAD
-  grpc_resource_quota *resource_quota = grpc_resource_quota_create("endpoint_pair_test");
-=======
   grpc_resource_quota *resource_quota =
       grpc_resource_quota_create("endpoint_pair_test");
->>>>>>> 91d0093e
   grpc_endpoint_pair p =
       grpc_iomgr_create_endpoint_pair("test", resource_quota, slice_size);
   grpc_resource_quota_unref(resource_quota);
