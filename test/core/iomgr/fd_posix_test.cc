/*
 *
 * Copyright 2015 gRPC authors.
 *
 * Licensed under the Apache License, Version 2.0 (the "License");
 * you may not use this file except in compliance with the License.
 * You may obtain a copy of the License at
 *
 *     http://www.apache.org/licenses/LICENSE-2.0
 *
 * Unless required by applicable law or agreed to in writing, software
 * distributed under the License is distributed on an "AS IS" BASIS,
 * WITHOUT WARRANTIES OR CONDITIONS OF ANY KIND, either express or implied.
 * See the License for the specific language governing permissions and
 * limitations under the License.
 *
 */

#include "src/core/lib/iomgr/port.h"

// This test won't work except with posix sockets enabled
#ifdef GRPC_POSIX_SOCKET

#include "src/core/lib/iomgr/ev_posix.h"

#include <ctype.h>
#include <errno.h>
#include <fcntl.h>
#include <netinet/in.h>
#include <poll.h>
#include <stdio.h>
#include <stdlib.h>
#include <string.h>
#include <sys/socket.h>
#include <sys/time.h>
#include <unistd.h>

#include <grpc/grpc.h>
#include <grpc/support/alloc.h>
#include <grpc/support/log.h>
#include <grpc/support/sync.h>
#include <grpc/support/time.h>

#include "src/core/lib/iomgr/ev_posix.h"
#include "src/core/lib/iomgr/iomgr.h"
#include "src/core/lib/iomgr/socket_utils_posix.h"
#include "test/core/util/test_config.h"

static gpr_mu* g_mu;
static grpc_pollset* g_pollset;

/* buffer size used to send and receive data.
   1024 is the minimal value to set TCP send and receive buffer. */
#define BUF_SIZE 1024

/* Create a test socket with the right properties for testing.
   port is the TCP port to listen or connect to.
   Return a socket FD and sockaddr_in. */
static void create_test_socket(int port, int* socket_fd,
                               struct sockaddr_in* sin) {
  int fd;
  int one = 1;
  int buffer_size_bytes = BUF_SIZE;
  int flags;

  fd = socket(AF_INET, SOCK_STREAM, 0);
  setsockopt(fd, SOL_SOCKET, SO_REUSEADDR, &one, sizeof(one));
  /* Reset the size of socket send buffer to the minimal value to facilitate
     buffer filling up and triggering notify_on_write  */
  GPR_ASSERT(grpc_set_socket_sndbuf(fd, buffer_size_bytes) == GRPC_ERROR_NONE);
  GPR_ASSERT(grpc_set_socket_rcvbuf(fd, buffer_size_bytes) == GRPC_ERROR_NONE);
  /* Make fd non-blocking */
  flags = fcntl(fd, F_GETFL, 0);
  GPR_ASSERT(fcntl(fd, F_SETFL, flags | O_NONBLOCK) == 0);
  *socket_fd = fd;

  /* Use local address for test */
  sin->sin_family = AF_INET;
  sin->sin_addr.s_addr = htonl(0x7f000001);
  GPR_ASSERT(port >= 0 && port < 65536);
  sin->sin_port = htons((uint16_t)port);
}

/* Dummy gRPC callback */
void no_op_cb(void* arg, int success) {}

/* =======An upload server to test notify_on_read===========
   The server simply reads and counts a stream of bytes. */

/* An upload server. */
typedef struct {
  grpc_fd* em_fd;           /* listening fd */
  ssize_t read_bytes_total; /* total number of received bytes */
  int done;                 /* set to 1 when a server finishes serving */
  grpc_closure listen_closure;
} server;

static void server_init(server* sv) {
  sv->read_bytes_total = 0;
  sv->done = 0;
}

/* An upload session.
   Created when a new upload request arrives in the server. */
typedef struct {
  server* sv;              /* not owned by a single session */
  grpc_fd* em_fd;          /* fd to read upload bytes */
  char read_buf[BUF_SIZE]; /* buffer to store upload bytes */
  grpc_closure session_read_closure;
} session;

/* Called when an upload session can be safely shutdown.
   Close session FD and start to shutdown listen FD. */
static void session_shutdown_cb(void* arg, /*session */
                                bool success) {
  session* se = static_cast<session*>(arg);
  server* sv = se->sv;
<<<<<<< HEAD
  grpc_fd_orphan(se->em_fd, NULL, NULL, false /* already_closed */, "a");
=======
  grpc_fd_orphan(exec_ctx, se->em_fd, nullptr, nullptr,
                 false /* already_closed */, "a");
>>>>>>> 82c8f945
  gpr_free(se);
  /* Start to shutdown listen fd. */
  grpc_fd_shutdown(sv->em_fd,
                   GRPC_ERROR_CREATE_FROM_STATIC_STRING("session_shutdown_cb"));
}

/* Called when data become readable in a session. */
static void session_read_cb(void* arg, /*session */
                            grpc_error* error) {
  session* se = static_cast<session*>(arg);
  int fd = grpc_fd_wrapped_fd(se->em_fd);

  ssize_t read_once = 0;
  ssize_t read_total = 0;

  if (error != GRPC_ERROR_NONE) {
    session_shutdown_cb(arg, 1);
    return;
  }

  do {
    read_once = read(fd, se->read_buf, BUF_SIZE);
    if (read_once > 0) read_total += read_once;
  } while (read_once > 0);
  se->sv->read_bytes_total += read_total;

  /* read() returns 0 to indicate the TCP connection was closed by the client.
     read(fd, read_buf, 0) also returns 0 which should never be called as such.
     It is possible to read nothing due to spurious edge event or data has
     been drained, In such a case, read() returns -1 and set errno to EAGAIN. */
  if (read_once == 0) {
    session_shutdown_cb(arg, 1);
  } else if (read_once == -1) {
    if (errno == EAGAIN) {
      /* An edge triggered event is cached in the kernel until next poll.
         In the current single thread implementation, session_read_cb is called
         in the polling thread, such that polling only happens after this
         callback, and will catch read edge event if data is available again
         before notify_on_read.
         TODO(chenw): in multi-threaded version, callback and polling can be
         run in different threads. polling may catch a persist read edge event
         before notify_on_read is called.  */
      grpc_fd_notify_on_read(se->em_fd, &se->session_read_closure);
    } else {
      gpr_log(GPR_ERROR, "Unhandled read error %s", strerror(errno));
      abort();
    }
  }
}

/* Called when the listen FD can be safely shutdown.
   Close listen FD and signal that server can be shutdown. */
static void listen_shutdown_cb(void* arg /*server */, int success) {
  server* sv = static_cast<server*>(arg);

<<<<<<< HEAD
  grpc_fd_orphan(sv->em_fd, NULL, NULL, false /* already_closed */, "b");

  gpr_mu_lock(g_mu);
  sv->done = 1;
  GPR_ASSERT(
      GRPC_LOG_IF_ERROR("pollset_kick", grpc_pollset_kick(g_pollset, NULL)));
=======
  grpc_fd_orphan(exec_ctx, sv->em_fd, nullptr, nullptr,
                 false /* already_closed */, "b");

  gpr_mu_lock(g_mu);
  sv->done = 1;
  GPR_ASSERT(GRPC_LOG_IF_ERROR(
      "pollset_kick", grpc_pollset_kick(exec_ctx, g_pollset, nullptr)));
>>>>>>> 82c8f945
  gpr_mu_unlock(g_mu);
}

/* Called when a new TCP connection request arrives in the listening port. */
static void listen_cb(void* arg, /*=sv_arg*/
                      grpc_error* error) {
  server* sv = static_cast<server*>(arg);
  int fd;
  int flags;
  session* se;
  struct sockaddr_storage ss;
  socklen_t slen = sizeof(ss);
  grpc_fd* listen_em_fd = sv->em_fd;

  if (error != GRPC_ERROR_NONE) {
    listen_shutdown_cb(arg, 1);
    return;
  }

  fd = accept(grpc_fd_wrapped_fd(listen_em_fd), (struct sockaddr*)&ss, &slen);
  GPR_ASSERT(fd >= 0);
  GPR_ASSERT(fd < FD_SETSIZE);
  flags = fcntl(fd, F_GETFL, 0);
  fcntl(fd, F_SETFL, flags | O_NONBLOCK);
  se = static_cast<session*>(gpr_malloc(sizeof(*se)));
  se->sv = sv;
  se->em_fd = grpc_fd_create(fd, "listener");
  grpc_pollset_add_fd(g_pollset, se->em_fd);
  GRPC_CLOSURE_INIT(&se->session_read_closure, session_read_cb, se,
                    grpc_schedule_on_exec_ctx);
  grpc_fd_notify_on_read(se->em_fd, &se->session_read_closure);

  grpc_fd_notify_on_read(listen_em_fd, &sv->listen_closure);
}

/* Max number of connections pending to be accepted by listen(). */
#define MAX_NUM_FD 1024

/* Start a test server, return the TCP listening port bound to listen_fd.
   listen_cb() is registered to be interested in reading from listen_fd.
   When connection request arrives, listen_cb() is called to accept the
   connection request. */
static int server_start(server* sv) {
  int port = 0;
  int fd;
  struct sockaddr_in sin;
  socklen_t addr_len;

  create_test_socket(port, &fd, &sin);
  addr_len = sizeof(sin);
  GPR_ASSERT(bind(fd, (struct sockaddr*)&sin, addr_len) == 0);
  GPR_ASSERT(getsockname(fd, (struct sockaddr*)&sin, &addr_len) == 0);
  port = ntohs(sin.sin_port);
  GPR_ASSERT(listen(fd, MAX_NUM_FD) == 0);

  sv->em_fd = grpc_fd_create(fd, "server");
  grpc_pollset_add_fd(g_pollset, sv->em_fd);
  /* Register to be interested in reading from listen_fd. */
  GRPC_CLOSURE_INIT(&sv->listen_closure, listen_cb, sv,
                    grpc_schedule_on_exec_ctx);
  grpc_fd_notify_on_read(sv->em_fd, &sv->listen_closure);

  return port;
}

/* Wait and shutdown a sever. */
static void server_wait_and_shutdown(server* sv) {
  gpr_mu_lock(g_mu);
  while (!sv->done) {
<<<<<<< HEAD
    grpc_core::ExecCtx _local_exec_ctx;
    grpc_pollset_worker* worker = NULL;
=======
    grpc_exec_ctx exec_ctx = GRPC_EXEC_CTX_INIT;
    grpc_pollset_worker* worker = nullptr;
>>>>>>> 82c8f945
    GPR_ASSERT(GRPC_LOG_IF_ERROR(
        "pollset_work",
        grpc_pollset_work(g_pollset, &worker, GRPC_MILLIS_INF_FUTURE)));
    gpr_mu_unlock(g_mu);

    gpr_mu_lock(g_mu);
  }
  gpr_mu_unlock(g_mu);
}

/* ===An upload client to test notify_on_write=== */

/* Client write buffer size */
#define CLIENT_WRITE_BUF_SIZE 10
/* Total number of times that the client fills up the write buffer */
#define CLIENT_TOTAL_WRITE_CNT 3

/* An upload client. */
typedef struct {
  grpc_fd* em_fd;
  char write_buf[CLIENT_WRITE_BUF_SIZE];
  ssize_t write_bytes_total;
  /* Number of times that the client fills up the write buffer and calls
     notify_on_write to schedule another write. */
  int client_write_cnt;

  int done; /* set to 1 when a client finishes sending */
  grpc_closure write_closure;
} client;

static void client_init(client* cl) {
  memset(cl->write_buf, 0, sizeof(cl->write_buf));
  cl->write_bytes_total = 0;
  cl->client_write_cnt = 0;
  cl->done = 0;
}

/* Called when a client upload session is ready to shutdown. */
static void client_session_shutdown_cb(void* arg /*client */, int success) {
  client* cl = static_cast<client*>(arg);
<<<<<<< HEAD
  grpc_fd_orphan(cl->em_fd, NULL, NULL, false /* already_closed */, "c");
  cl->done = 1;
  GPR_ASSERT(
      GRPC_LOG_IF_ERROR("pollset_kick", grpc_pollset_kick(g_pollset, NULL)));
=======
  grpc_fd_orphan(exec_ctx, cl->em_fd, nullptr, nullptr,
                 false /* already_closed */, "c");
  cl->done = 1;
  GPR_ASSERT(GRPC_LOG_IF_ERROR(
      "pollset_kick", grpc_pollset_kick(exec_ctx, g_pollset, nullptr)));
>>>>>>> 82c8f945
}

/* Write as much as possible, then register notify_on_write. */
static void client_session_write(void* arg, /*client */
                                 grpc_error* error) {
  client* cl = static_cast<client*>(arg);
  int fd = grpc_fd_wrapped_fd(cl->em_fd);
  ssize_t write_once = 0;

  if (error != GRPC_ERROR_NONE) {
    gpr_mu_lock(g_mu);
    client_session_shutdown_cb(arg, 1);
    gpr_mu_unlock(g_mu);
    return;
  }

  do {
    write_once = write(fd, cl->write_buf, CLIENT_WRITE_BUF_SIZE);
    if (write_once > 0) cl->write_bytes_total += write_once;
  } while (write_once > 0);

  if (errno == EAGAIN) {
    gpr_mu_lock(g_mu);
    if (cl->client_write_cnt < CLIENT_TOTAL_WRITE_CNT) {
      GRPC_CLOSURE_INIT(&cl->write_closure, client_session_write, cl,
                        grpc_schedule_on_exec_ctx);
      grpc_fd_notify_on_write(cl->em_fd, &cl->write_closure);
      cl->client_write_cnt++;
    } else {
      client_session_shutdown_cb(arg, 1);
    }
    gpr_mu_unlock(g_mu);
  } else {
    gpr_log(GPR_ERROR, "unknown errno %s", strerror(errno));
    abort();
  }
}

/* Start a client to send a stream of bytes. */
static void client_start(client* cl, int port) {
  int fd;
  struct sockaddr_in sin;
  create_test_socket(port, &fd, &sin);
  if (connect(fd, (struct sockaddr*)&sin, sizeof(sin)) == -1) {
    if (errno == EINPROGRESS) {
      struct pollfd pfd;
      pfd.fd = fd;
      pfd.events = POLLOUT;
      pfd.revents = 0;
      if (poll(&pfd, 1, -1) == -1) {
        gpr_log(GPR_ERROR, "poll() failed during connect; errno=%d", errno);
        abort();
      }
    } else {
      gpr_log(GPR_ERROR, "Failed to connect to the server (errno=%d)", errno);
      abort();
    }
  }

  cl->em_fd = grpc_fd_create(fd, "client");
  grpc_pollset_add_fd(g_pollset, cl->em_fd);

  client_session_write(cl, GRPC_ERROR_NONE);
}

/* Wait for the signal to shutdown a client. */
static void client_wait_and_shutdown(client* cl) {
  gpr_mu_lock(g_mu);
  while (!cl->done) {
<<<<<<< HEAD
    grpc_pollset_worker* worker = NULL;
    grpc_core::ExecCtx _local_exec_ctx;
=======
    grpc_pollset_worker* worker = nullptr;
    grpc_exec_ctx exec_ctx = GRPC_EXEC_CTX_INIT;
>>>>>>> 82c8f945
    GPR_ASSERT(GRPC_LOG_IF_ERROR(
        "pollset_work",
        grpc_pollset_work(g_pollset, &worker, GRPC_MILLIS_INF_FUTURE)));
    gpr_mu_unlock(g_mu);

    gpr_mu_lock(g_mu);
  }
  gpr_mu_unlock(g_mu);
}

/* Test grpc_fd. Start an upload server and client, upload a stream of
   bytes from the client to the server, and verify that the total number of
   sent bytes is equal to the total number of received bytes. */
static void test_grpc_fd(void) {
  server sv;
  client cl;
  int port;
  grpc_core::ExecCtx _local_exec_ctx;

  server_init(&sv);
  port = server_start(&sv);
  client_init(&cl);
  client_start(&cl, port);

  client_wait_and_shutdown(&cl);
  server_wait_and_shutdown(&sv);
  GPR_ASSERT(sv.read_bytes_total == cl.write_bytes_total);
  gpr_log(GPR_INFO, "Total read bytes %" PRIdPTR, sv.read_bytes_total);
}

typedef struct fd_change_data {
  grpc_iomgr_cb_func cb_that_ran;
} fd_change_data;

void init_change_data(fd_change_data* fdc) { fdc->cb_that_ran = nullptr; }

void destroy_change_data(fd_change_data* fdc) {}

static void first_read_callback(void* arg /* fd_change_data */,
                                grpc_error* error) {
  fd_change_data* fdc = static_cast<fd_change_data*>(arg);

  gpr_mu_lock(g_mu);
  fdc->cb_that_ran = first_read_callback;
<<<<<<< HEAD
  GPR_ASSERT(
      GRPC_LOG_IF_ERROR("pollset_kick", grpc_pollset_kick(g_pollset, NULL)));
=======
  GPR_ASSERT(GRPC_LOG_IF_ERROR(
      "pollset_kick", grpc_pollset_kick(exec_ctx, g_pollset, nullptr)));
>>>>>>> 82c8f945
  gpr_mu_unlock(g_mu);
}

static void second_read_callback(void* arg /* fd_change_data */,
                                 grpc_error* error) {
  fd_change_data* fdc = static_cast<fd_change_data*>(arg);

  gpr_mu_lock(g_mu);
  fdc->cb_that_ran = second_read_callback;
<<<<<<< HEAD
  GPR_ASSERT(
      GRPC_LOG_IF_ERROR("pollset_kick", grpc_pollset_kick(g_pollset, NULL)));
=======
  GPR_ASSERT(GRPC_LOG_IF_ERROR(
      "pollset_kick", grpc_pollset_kick(exec_ctx, g_pollset, nullptr)));
>>>>>>> 82c8f945
  gpr_mu_unlock(g_mu);
}

/* Test that changing the callback we use for notify_on_read actually works.
   Note that we have two different but almost identical callbacks above -- the
   point is to have two different function pointers and two different data
   pointers and make sure that changing both really works. */
static void test_grpc_fd_change(void) {
  grpc_fd* em_fd;
  fd_change_data a, b;
  int flags;
  int sv[2];
  char data;
  ssize_t result;
  grpc_closure first_closure;
  grpc_closure second_closure;
  grpc_core::ExecCtx _local_exec_ctx;

  GRPC_CLOSURE_INIT(&first_closure, first_read_callback, &a,
                    grpc_schedule_on_exec_ctx);
  GRPC_CLOSURE_INIT(&second_closure, second_read_callback, &b,
                    grpc_schedule_on_exec_ctx);

  init_change_data(&a);
  init_change_data(&b);

  GPR_ASSERT(socketpair(AF_UNIX, SOCK_STREAM, 0, sv) == 0);
  flags = fcntl(sv[0], F_GETFL, 0);
  GPR_ASSERT(fcntl(sv[0], F_SETFL, flags | O_NONBLOCK) == 0);
  flags = fcntl(sv[1], F_GETFL, 0);
  GPR_ASSERT(fcntl(sv[1], F_SETFL, flags | O_NONBLOCK) == 0);

  em_fd = grpc_fd_create(sv[0], "test_grpc_fd_change");
  grpc_pollset_add_fd(g_pollset, em_fd);

  /* Register the first callback, then make its FD readable */
  grpc_fd_notify_on_read(em_fd, &first_closure);
  data = 0;
  result = write(sv[1], &data, 1);
  GPR_ASSERT(result == 1);

  /* And now wait for it to run. */
  gpr_mu_lock(g_mu);
  while (a.cb_that_ran == nullptr) {
    grpc_pollset_worker* worker = nullptr;
    GPR_ASSERT(GRPC_LOG_IF_ERROR(
        "pollset_work",
        grpc_pollset_work(g_pollset, &worker, GRPC_MILLIS_INF_FUTURE)));
    gpr_mu_unlock(g_mu);

    gpr_mu_lock(g_mu);
  }
  GPR_ASSERT(a.cb_that_ran == first_read_callback);
  gpr_mu_unlock(g_mu);

  /* And drain the socket so we can generate a new read edge */
  result = read(sv[0], &data, 1);
  GPR_ASSERT(result == 1);

  /* Now register a second callback with distinct change data, and do the same
     thing again. */
  grpc_fd_notify_on_read(em_fd, &second_closure);
  data = 0;
  result = write(sv[1], &data, 1);
  GPR_ASSERT(result == 1);

  gpr_mu_lock(g_mu);
  while (b.cb_that_ran == nullptr) {
    grpc_pollset_worker* worker = nullptr;
    GPR_ASSERT(GRPC_LOG_IF_ERROR(
        "pollset_work",
        grpc_pollset_work(g_pollset, &worker, GRPC_MILLIS_INF_FUTURE)));
    gpr_mu_unlock(g_mu);

    gpr_mu_lock(g_mu);
  }
  /* Except now we verify that second_read_callback ran instead */
  GPR_ASSERT(b.cb_that_ran == second_read_callback);
  gpr_mu_unlock(g_mu);

<<<<<<< HEAD
  grpc_fd_orphan(em_fd, NULL, NULL, false /* already_closed */, "d");

=======
  grpc_fd_orphan(&exec_ctx, em_fd, nullptr, nullptr, false /* already_closed */,
                 "d");
  grpc_exec_ctx_finish(&exec_ctx);
>>>>>>> 82c8f945
  destroy_change_data(&a);
  destroy_change_data(&b);
  close(sv[1]);
}

static void destroy_pollset(void* p, grpc_error* error) {
  grpc_pollset_destroy(static_cast<grpc_pollset*>(p));
}

int main(int argc, char** argv) {
  grpc_closure destroyed;
  grpc_core::ExecCtx _local_exec_ctx;
  grpc_test_init(argc, argv);
  grpc_init();
  g_pollset = static_cast<grpc_pollset*>(gpr_zalloc(grpc_pollset_size()));
  grpc_pollset_init(g_pollset, &g_mu);
  test_grpc_fd();
  test_grpc_fd_change();
  GRPC_CLOSURE_INIT(&destroyed, destroy_pollset, g_pollset,
                    grpc_schedule_on_exec_ctx);
  grpc_pollset_shutdown(g_pollset, &destroyed);
  grpc_core::ExecCtx::Get()->Flush();
  gpr_free(g_pollset);

  grpc_shutdown();
  return 0;
}

#else /* GRPC_POSIX_SOCKET */

int main(int argc, char** argv) { return 1; }

#endif /* GRPC_POSIX_SOCKET */<|MERGE_RESOLUTION|>--- conflicted
+++ resolved
@@ -115,12 +115,7 @@
                                 bool success) {
   session* se = static_cast<session*>(arg);
   server* sv = se->sv;
-<<<<<<< HEAD
-  grpc_fd_orphan(se->em_fd, NULL, NULL, false /* already_closed */, "a");
-=======
-  grpc_fd_orphan(exec_ctx, se->em_fd, nullptr, nullptr,
-                 false /* already_closed */, "a");
->>>>>>> 82c8f945
+  grpc_fd_orphan(se->em_fd, nullptr, nullptr, false /* already_closed */, "a");
   gpr_free(se);
   /* Start to shutdown listen fd. */
   grpc_fd_shutdown(sv->em_fd,
@@ -176,22 +171,12 @@
 static void listen_shutdown_cb(void* arg /*server */, int success) {
   server* sv = static_cast<server*>(arg);
 
-<<<<<<< HEAD
-  grpc_fd_orphan(sv->em_fd, NULL, NULL, false /* already_closed */, "b");
+  grpc_fd_orphan(sv->em_fd, nullptr, nullptr, false /* already_closed */, "b");
 
   gpr_mu_lock(g_mu);
   sv->done = 1;
   GPR_ASSERT(
-      GRPC_LOG_IF_ERROR("pollset_kick", grpc_pollset_kick(g_pollset, NULL)));
-=======
-  grpc_fd_orphan(exec_ctx, sv->em_fd, nullptr, nullptr,
-                 false /* already_closed */, "b");
-
-  gpr_mu_lock(g_mu);
-  sv->done = 1;
-  GPR_ASSERT(GRPC_LOG_IF_ERROR(
-      "pollset_kick", grpc_pollset_kick(exec_ctx, g_pollset, nullptr)));
->>>>>>> 82c8f945
+      GRPC_LOG_IF_ERROR("pollset_kick", grpc_pollset_kick(g_pollset, nullptr)));
   gpr_mu_unlock(g_mu);
 }
 
@@ -261,13 +246,8 @@
 static void server_wait_and_shutdown(server* sv) {
   gpr_mu_lock(g_mu);
   while (!sv->done) {
-<<<<<<< HEAD
     grpc_core::ExecCtx _local_exec_ctx;
-    grpc_pollset_worker* worker = NULL;
-=======
-    grpc_exec_ctx exec_ctx = GRPC_EXEC_CTX_INIT;
     grpc_pollset_worker* worker = nullptr;
->>>>>>> 82c8f945
     GPR_ASSERT(GRPC_LOG_IF_ERROR(
         "pollset_work",
         grpc_pollset_work(g_pollset, &worker, GRPC_MILLIS_INF_FUTURE)));
@@ -308,18 +288,10 @@
 /* Called when a client upload session is ready to shutdown. */
 static void client_session_shutdown_cb(void* arg /*client */, int success) {
   client* cl = static_cast<client*>(arg);
-<<<<<<< HEAD
-  grpc_fd_orphan(cl->em_fd, NULL, NULL, false /* already_closed */, "c");
+  grpc_fd_orphan(cl->em_fd, nullptr, nullptr, false /* already_closed */, "c");
   cl->done = 1;
   GPR_ASSERT(
-      GRPC_LOG_IF_ERROR("pollset_kick", grpc_pollset_kick(g_pollset, NULL)));
-=======
-  grpc_fd_orphan(exec_ctx, cl->em_fd, nullptr, nullptr,
-                 false /* already_closed */, "c");
-  cl->done = 1;
-  GPR_ASSERT(GRPC_LOG_IF_ERROR(
-      "pollset_kick", grpc_pollset_kick(exec_ctx, g_pollset, nullptr)));
->>>>>>> 82c8f945
+      GRPC_LOG_IF_ERROR("pollset_kick", grpc_pollset_kick(g_pollset, nullptr)));
 }
 
 /* Write as much as possible, then register notify_on_write. */
@@ -389,13 +361,8 @@
 static void client_wait_and_shutdown(client* cl) {
   gpr_mu_lock(g_mu);
   while (!cl->done) {
-<<<<<<< HEAD
-    grpc_pollset_worker* worker = NULL;
+    grpc_pollset_worker* worker = nullptr;
     grpc_core::ExecCtx _local_exec_ctx;
-=======
-    grpc_pollset_worker* worker = nullptr;
-    grpc_exec_ctx exec_ctx = GRPC_EXEC_CTX_INIT;
->>>>>>> 82c8f945
     GPR_ASSERT(GRPC_LOG_IF_ERROR(
         "pollset_work",
         grpc_pollset_work(g_pollset, &worker, GRPC_MILLIS_INF_FUTURE)));
@@ -440,13 +407,8 @@
 
   gpr_mu_lock(g_mu);
   fdc->cb_that_ran = first_read_callback;
-<<<<<<< HEAD
   GPR_ASSERT(
-      GRPC_LOG_IF_ERROR("pollset_kick", grpc_pollset_kick(g_pollset, NULL)));
-=======
-  GPR_ASSERT(GRPC_LOG_IF_ERROR(
-      "pollset_kick", grpc_pollset_kick(exec_ctx, g_pollset, nullptr)));
->>>>>>> 82c8f945
+      GRPC_LOG_IF_ERROR("pollset_kick", grpc_pollset_kick(g_pollset, nullptr)));
   gpr_mu_unlock(g_mu);
 }
 
@@ -456,13 +418,8 @@
 
   gpr_mu_lock(g_mu);
   fdc->cb_that_ran = second_read_callback;
-<<<<<<< HEAD
   GPR_ASSERT(
-      GRPC_LOG_IF_ERROR("pollset_kick", grpc_pollset_kick(g_pollset, NULL)));
-=======
-  GPR_ASSERT(GRPC_LOG_IF_ERROR(
-      "pollset_kick", grpc_pollset_kick(exec_ctx, g_pollset, nullptr)));
->>>>>>> 82c8f945
+      GRPC_LOG_IF_ERROR("pollset_kick", grpc_pollset_kick(g_pollset, nullptr)));
   gpr_mu_unlock(g_mu);
 }
 
@@ -543,14 +500,8 @@
   GPR_ASSERT(b.cb_that_ran == second_read_callback);
   gpr_mu_unlock(g_mu);
 
-<<<<<<< HEAD
-  grpc_fd_orphan(em_fd, NULL, NULL, false /* already_closed */, "d");
-
-=======
-  grpc_fd_orphan(&exec_ctx, em_fd, nullptr, nullptr, false /* already_closed */,
-                 "d");
-  grpc_exec_ctx_finish(&exec_ctx);
->>>>>>> 82c8f945
+  grpc_fd_orphan(em_fd, nullptr, nullptr, false /* already_closed */, "d");
+
   destroy_change_data(&a);
   destroy_change_data(&b);
   close(sv[1]);
