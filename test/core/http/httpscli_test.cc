/*
 *
 * Copyright 2015 gRPC authors.
 *
 * Licensed under the Apache License, Version 2.0 (the "License");
 * you may not use this file except in compliance with the License.
 * You may obtain a copy of the License at
 *
 *     http://www.apache.org/licenses/LICENSE-2.0
 *
 * Unless required by applicable law or agreed to in writing, software
 * distributed under the License is distributed on an "AS IS" BASIS,
 * WITHOUT WARRANTIES OR CONDITIONS OF ANY KIND, either express or implied.
 * See the License for the specific language governing permissions and
 * limitations under the License.
 *
 */

#include "src/core/lib/http/httpcli.h"

#include <string.h>

#include <grpc/grpc.h>
#include <grpc/support/alloc.h>
#include <grpc/support/log.h>
#include <grpc/support/string_util.h>
#include <grpc/support/subprocess.h>
#include <grpc/support/sync.h>
#include "src/core/lib/iomgr/iomgr.h"
#include "test/core/util/port.h"
#include "test/core/util/test_config.h"

static int g_done = 0;
static grpc_httpcli_context g_context;
static gpr_mu* g_mu;
static grpc_polling_entity g_pops;

static grpc_millis n_seconds_time(int seconds) {
  return grpc_timespec_to_millis_round_up(
      grpc_timeout_seconds_to_deadline(seconds));
}

static void on_finish(void* arg, grpc_error* error) {
  const char* expect =
      "<html><head><title>Hello world!</title></head>"
      "<body><p>This is a test</p></body></html>";
  grpc_http_response* response = static_cast<grpc_http_response*>(arg);
  GPR_ASSERT(response);
  GPR_ASSERT(response->status == 200);
  GPR_ASSERT(response->body_length == strlen(expect));
  GPR_ASSERT(0 == memcmp(expect, response->body, response->body_length));
  gpr_mu_lock(g_mu);
  g_done = 1;
  GPR_ASSERT(GRPC_LOG_IF_ERROR(
      "pollset_kick",
<<<<<<< HEAD
      grpc_pollset_kick(grpc_polling_entity_pollset(&g_pops), NULL)));
=======
      grpc_pollset_kick(exec_ctx, grpc_polling_entity_pollset(&g_pops),
                        nullptr)));
>>>>>>> 82c8f945
  gpr_mu_unlock(g_mu);
}

static void test_get(int port) {
  grpc_httpcli_request req;
  char* host;
  grpc_core::ExecCtx _local_exec_ctx;

  g_done = 0;
  gpr_log(GPR_INFO, "test_get");

  gpr_asprintf(&host, "localhost:%d", port);
  gpr_log(GPR_INFO, "requesting from %s", host);

  memset(&req, 0, sizeof(req));
  req.host = host;
  req.ssl_host_override = const_cast<char*>("foo.test.google.fr");
  req.http.path = const_cast<char*>("/get");
  req.handshaker = &grpc_httpcli_ssl;

  grpc_http_response response;
  memset(&response, 0, sizeof(response));
  grpc_resource_quota* resource_quota = grpc_resource_quota_create("test_get");
  grpc_httpcli_get(
      &g_context, &g_pops, resource_quota, &req, n_seconds_time(15),
      GRPC_CLOSURE_CREATE(on_finish, &response, grpc_schedule_on_exec_ctx),
      &response);
  grpc_resource_quota_unref_internal(resource_quota);
  gpr_mu_lock(g_mu);
  while (!g_done) {
    grpc_pollset_worker* worker = nullptr;
    GPR_ASSERT(GRPC_LOG_IF_ERROR(
        "pollset_work", grpc_pollset_work(grpc_polling_entity_pollset(&g_pops),
                                          &worker, n_seconds_time(1))));
    gpr_mu_unlock(g_mu);

    gpr_mu_lock(g_mu);
  }
  gpr_mu_unlock(g_mu);
  gpr_free(host);
  grpc_http_response_destroy(&response);
}

static void test_post(int port) {
  grpc_httpcli_request req;
  char* host;
  grpc_core::ExecCtx _local_exec_ctx;

  g_done = 0;
  gpr_log(GPR_INFO, "test_post");

  gpr_asprintf(&host, "localhost:%d", port);
  gpr_log(GPR_INFO, "posting to %s", host);

  memset(&req, 0, sizeof(req));
  req.host = host;
  req.ssl_host_override = const_cast<char*>("foo.test.google.fr");
  req.http.path = const_cast<char*>("/post");
  req.handshaker = &grpc_httpcli_ssl;

  grpc_http_response response;
  memset(&response, 0, sizeof(response));
  grpc_resource_quota* resource_quota = grpc_resource_quota_create("test_post");
  grpc_httpcli_post(
      &g_context, &g_pops, resource_quota, &req, "hello", 5, n_seconds_time(15),
      GRPC_CLOSURE_CREATE(on_finish, &response, grpc_schedule_on_exec_ctx),
      &response);
  grpc_resource_quota_unref_internal(resource_quota);
  gpr_mu_lock(g_mu);
  while (!g_done) {
    grpc_pollset_worker* worker = nullptr;
    GPR_ASSERT(GRPC_LOG_IF_ERROR(
        "pollset_work", grpc_pollset_work(grpc_polling_entity_pollset(&g_pops),
                                          &worker, n_seconds_time(1))));
    gpr_mu_unlock(g_mu);

    gpr_mu_lock(g_mu);
  }
  gpr_mu_unlock(g_mu);
  gpr_free(host);
  grpc_http_response_destroy(&response);
}

static void destroy_pops(void* p, grpc_error* error) {
  grpc_pollset_destroy(
      grpc_polling_entity_pollset(static_cast<grpc_polling_entity*>(p)));
}

int main(int argc, char** argv) {
  grpc_closure destroyed;
  grpc_core::ExecCtx _local_exec_ctx;
  gpr_subprocess* server;
  char* me = argv[0];
  char* lslash = strrchr(me, '/');
  char* args[5];
  int port = grpc_pick_unused_port_or_die();
  int arg_shift = 0;
  /* figure out where we are */
  char* root;
  if (lslash) {
    root = static_cast<char*>(gpr_malloc((size_t)(lslash - me + 1)));
    memcpy(root, me, (size_t)(lslash - me));
    root[lslash - me] = 0;
  } else {
    root = gpr_strdup(".");
  }

  GPR_ASSERT(argc <= 2);
  if (argc == 2) {
    args[0] = gpr_strdup(argv[1]);
  } else {
    arg_shift = 1;
    gpr_asprintf(&args[0], "%s/../../tools/distrib/python_wrapper.sh", root);
    gpr_asprintf(&args[1], "%s/../../test/core/http/test_server.py", root);
  }

  /* start the server */
  args[1 + arg_shift] = const_cast<char*>("--port");
  gpr_asprintf(&args[2 + arg_shift], "%d", port);
  args[3 + arg_shift] = const_cast<char*>("--ssl");
  server = gpr_subprocess_create(4 + arg_shift, (const char**)args);
  GPR_ASSERT(server);
  gpr_free(args[0]);
  if (arg_shift) gpr_free(args[1]);
  gpr_free(args[2 + arg_shift]);
  gpr_free(root);

  gpr_sleep_until(gpr_time_add(gpr_now(GPR_CLOCK_REALTIME),
                               gpr_time_from_seconds(5, GPR_TIMESPAN)));

  grpc_test_init(argc, argv);
  grpc_init();
  grpc_httpcli_context_init(&g_context);
  grpc_pollset* pollset =
      static_cast<grpc_pollset*>(gpr_zalloc(grpc_pollset_size()));
  grpc_pollset_init(pollset, &g_mu);
  g_pops = grpc_polling_entity_create_from_pollset(pollset);

  test_get(port);
  test_post(port);

  grpc_httpcli_context_destroy(&g_context);
  GRPC_CLOSURE_INIT(&destroyed, destroy_pops, &g_pops,
                    grpc_schedule_on_exec_ctx);
  grpc_pollset_shutdown(grpc_polling_entity_pollset(&g_pops), &destroyed);

  grpc_shutdown();

  gpr_free(grpc_polling_entity_pollset(&g_pops));

  gpr_subprocess_destroy(server);

  return 0;
}<|MERGE_RESOLUTION|>--- conflicted
+++ resolved
@@ -53,12 +53,7 @@
   g_done = 1;
   GPR_ASSERT(GRPC_LOG_IF_ERROR(
       "pollset_kick",
-<<<<<<< HEAD
-      grpc_pollset_kick(grpc_polling_entity_pollset(&g_pops), NULL)));
-=======
-      grpc_pollset_kick(exec_ctx, grpc_polling_entity_pollset(&g_pops),
-                        nullptr)));
->>>>>>> 82c8f945
+      grpc_pollset_kick(grpc_polling_entity_pollset(&g_pops), nullptr)));
   gpr_mu_unlock(g_mu);
 }
 
