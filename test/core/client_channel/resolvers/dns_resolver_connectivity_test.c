/*
 *
 * Copyright 2015, Google Inc.
 * All rights reserved.
 *
 * Redistribution and use in source and binary forms, with or without
 * modification, are permitted provided that the following conditions are
 * met:
 *
 *     * Redistributions of source code must retain the above copyright
 * notice, this list of conditions and the following disclaimer.
 *     * Redistributions in binary form must reproduce the above
 * copyright notice, this list of conditions and the following disclaimer
 * in the documentation and/or other materials provided with the
 * distribution.
 *     * Neither the name of Google Inc. nor the names of its
 * contributors may be used to endorse or promote products derived from
 * this software without specific prior written permission.
 *
 * THIS SOFTWARE IS PROVIDED BY THE COPYRIGHT HOLDERS AND CONTRIBUTORS
 * "AS IS" AND ANY EXPRESS OR IMPLIED WARRANTIES, INCLUDING, BUT NOT
 * LIMITED TO, THE IMPLIED WARRANTIES OF MERCHANTABILITY AND FITNESS FOR
 * A PARTICULAR PURPOSE ARE DISCLAIMED. IN NO EVENT SHALL THE COPYRIGHT
 * OWNER OR CONTRIBUTORS BE LIABLE FOR ANY DIRECT, INDIRECT, INCIDENTAL,
 * SPECIAL, EXEMPLARY, OR CONSEQUENTIAL DAMAGES (INCLUDING, BUT NOT
 * LIMITED TO, PROCUREMENT OF SUBSTITUTE GOODS OR SERVICES; LOSS OF USE,
 * DATA, OR PROFITS; OR BUSINESS INTERRUPTION) HOWEVER CAUSED AND ON ANY
 * THEORY OF LIABILITY, WHETHER IN CONTRACT, STRICT LIABILITY, OR TORT
 * (INCLUDING NEGLIGENCE OR OTHERWISE) ARISING IN ANY WAY OUT OF THE USE
 * OF THIS SOFTWARE, EVEN IF ADVISED OF THE POSSIBILITY OF SUCH DAMAGE.
 *
 */

#include <string.h>

#include <grpc/grpc.h>
#include <grpc/support/alloc.h>

#include "src/core/ext/client_channel/resolver.h"
#include "src/core/ext/client_channel/resolver_registry.h"
#include "src/core/lib/channel/channel_args.h"
#include "src/core/lib/iomgr/combiner.h"
#include "src/core/lib/iomgr/resolve_address.h"
#include "src/core/lib/iomgr/timer.h"
#include "test/core/util/test_config.h"

static gpr_mu g_mu;
static bool g_fail_resolution = true;
static grpc_combiner *g_combiner;

static void my_resolve_address(grpc_exec_ctx *exec_ctx, const char *addr,
                               const char *default_port,
                               grpc_pollset_set *interested_parties,
                               grpc_closure *on_done,
                               grpc_resolved_addresses **addrs) {
  gpr_mu_lock(&g_mu);
  GPR_ASSERT(0 == strcmp("test", addr));
  grpc_error *error = GRPC_ERROR_NONE;
  if (g_fail_resolution) {
    g_fail_resolution = false;
    gpr_mu_unlock(&g_mu);
<<<<<<< HEAD
    error = GRPC_ERROR_CREATE("Forced Failure");
=======
    return GRPC_ERROR_CREATE_FROM_STATIC_STRING("Forced Failure");
>>>>>>> 6f1e443a
  } else {
    gpr_mu_unlock(&g_mu);
    *addrs = gpr_malloc(sizeof(**addrs));
    (*addrs)->naddrs = 1;
    (*addrs)->addrs = gpr_malloc(sizeof(*(*addrs)->addrs));
    (*addrs)->addrs[0].len = 123;
  }
  grpc_closure_sched(exec_ctx, on_done, error);
}

static grpc_resolver *create_resolver(grpc_exec_ctx *exec_ctx,
                                      const char *name) {
  grpc_resolver_factory *factory = grpc_resolver_factory_lookup("dns");
  grpc_uri *uri = grpc_uri_parse(exec_ctx, name, 0);
  GPR_ASSERT(uri);
  grpc_resolver_args args;
  memset(&args, 0, sizeof(args));
  args.uri = uri;
  args.combiner = g_combiner;
  grpc_resolver *resolver =
      grpc_resolver_factory_create_resolver(exec_ctx, factory, &args);
  grpc_resolver_factory_unref(factory);
  grpc_uri_destroy(uri);
  return resolver;
}

static void on_done(grpc_exec_ctx *exec_ctx, void *ev, grpc_error *error) {
  gpr_event_set(ev, (void *)1);
}

// interleave waiting for an event with a timer check
static bool wait_loop(int deadline_seconds, gpr_event *ev) {
  while (deadline_seconds) {
    gpr_log(GPR_DEBUG, "Test: waiting for %d more seconds", deadline_seconds);
    if (gpr_event_wait(ev, grpc_timeout_seconds_to_deadline(1))) return true;
    deadline_seconds--;

    grpc_exec_ctx exec_ctx = GRPC_EXEC_CTX_INIT;
    grpc_timer_check(&exec_ctx, gpr_now(GPR_CLOCK_MONOTONIC), NULL);
    grpc_exec_ctx_finish(&exec_ctx);
  }
  return false;
}

typedef struct next_args {
  grpc_resolver *resolver;
  grpc_channel_args **result;
  grpc_closure *on_complete;
} next_args;

static void call_resolver_next_now_lock_taken(grpc_exec_ctx *exec_ctx,
                                              void *arg,
                                              grpc_error *error_unused) {
  next_args *a = arg;
  grpc_resolver_next_locked(exec_ctx, a->resolver, a->result, a->on_complete);
  gpr_free(a);
}

static void call_resolver_next_after_locking(grpc_exec_ctx *exec_ctx,
                                             grpc_resolver *resolver,
                                             grpc_channel_args **result,
                                             grpc_closure *on_complete) {
  next_args *a = gpr_malloc(sizeof(*a));
  a->resolver = resolver;
  a->result = result;
  a->on_complete = on_complete;
  grpc_closure_sched(
      exec_ctx,
      grpc_closure_create(call_resolver_next_now_lock_taken, a,
                          grpc_combiner_scheduler(resolver->combiner, false)),
      GRPC_ERROR_NONE);
}

int main(int argc, char **argv) {
  grpc_test_init(argc, argv);

  grpc_init();
  gpr_mu_init(&g_mu);
  g_combiner = grpc_combiner_create(NULL);
  grpc_resolve_address = my_resolve_address;
  grpc_channel_args *result = (grpc_channel_args *)1;

  grpc_exec_ctx exec_ctx = GRPC_EXEC_CTX_INIT;
  grpc_resolver *resolver = create_resolver(&exec_ctx, "dns:test");
  gpr_event ev1;
  gpr_event_init(&ev1);
  call_resolver_next_after_locking(
      &exec_ctx, resolver, &result,
      grpc_closure_create(on_done, &ev1, grpc_schedule_on_exec_ctx));
  grpc_exec_ctx_flush(&exec_ctx);
  GPR_ASSERT(wait_loop(5, &ev1));
  GPR_ASSERT(result == NULL);

  gpr_event ev2;
  gpr_event_init(&ev2);
  call_resolver_next_after_locking(
      &exec_ctx, resolver, &result,
      grpc_closure_create(on_done, &ev2, grpc_schedule_on_exec_ctx));
  grpc_exec_ctx_flush(&exec_ctx);
  GPR_ASSERT(wait_loop(30, &ev2));
  GPR_ASSERT(result != NULL);

  grpc_channel_args_destroy(&exec_ctx, result);
  GRPC_RESOLVER_UNREF(&exec_ctx, resolver, "test");
  GRPC_COMBINER_UNREF(&exec_ctx, g_combiner, "test");
  grpc_exec_ctx_finish(&exec_ctx);

  grpc_shutdown();
  gpr_mu_destroy(&g_mu);
}<|MERGE_RESOLUTION|>--- conflicted
+++ resolved
@@ -59,11 +59,7 @@
   if (g_fail_resolution) {
     g_fail_resolution = false;
     gpr_mu_unlock(&g_mu);
-<<<<<<< HEAD
-    error = GRPC_ERROR_CREATE("Forced Failure");
-=======
-    return GRPC_ERROR_CREATE_FROM_STATIC_STRING("Forced Failure");
->>>>>>> 6f1e443a
+    error = GRPC_ERROR_CREATE_FROM_STATIC_STRING("Forced Failure");
   } else {
     gpr_mu_unlock(&g_mu);
     *addrs = gpr_malloc(sizeof(**addrs));
