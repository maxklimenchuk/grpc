# Copyright 2015, Google Inc.
# All rights reserved.
#
# Redistribution and use in source and binary forms, with or without
# modification, are permitted provided that the following conditions are
# met:
#
#     * Redistributions of source code must retain the above copyright
# notice, this list of conditions and the following disclaimer.
#     * Redistributions in binary form must reproduce the above
# copyright notice, this list of conditions and the following disclaimer
# in the documentation and/or other materials provided with the
# distribution.
#     * Neither the name of Google Inc. nor the names of its
# contributors may be used to endorse or promote products derived from
# this software without specific prior written permission.
#
# THIS SOFTWARE IS PROVIDED BY THE COPYRIGHT HOLDERS AND CONTRIBUTORS
# "AS IS" AND ANY EXPRESS OR IMPLIED WARRANTIES, INCLUDING, BUT NOT
# LIMITED TO, THE IMPLIED WARRANTIES OF MERCHANTABILITY AND FITNESS FOR
# A PARTICULAR PURPOSE ARE DISCLAIMED. IN NO EVENT SHALL THE COPYRIGHT
# OWNER OR CONTRIBUTORS BE LIABLE FOR ANY DIRECT, INDIRECT, INCIDENTAL,
# SPECIAL, EXEMPLARY, OR CONSEQUENTIAL DAMAGES (INCLUDING, BUT NOT
# LIMITED TO, PROCUREMENT OF SUBSTITUTE GOODS OR SERVICES; LOSS OF USE,
# DATA, OR PROFITS; OR BUSINESS INTERRUPTION) HOWEVER CAUSED AND ON ANY
# THEORY OF LIABILITY, WHETHER IN CONTRACT, STRICT LIABILITY, OR TORT
# (INCLUDING NEGLIGENCE OR OTHERWISE) ARISING IN ANY WAY OUT OF THE USE
# OF THIS SOFTWARE, EVEN IF ADVISED OF THE POSSIBILITY OF SUCH DAMAGE.

"""Implementations of interoperability test methods."""

import enum
import json
import os
import threading
import time

from oauth2client import client as oauth2client_client

from grpc.framework.alpha import utilities
from grpc.framework.alpha import exceptions

from grpc_interop import empty_pb2
from grpc_interop import messages_pb2

_TIMEOUT = 7


def _empty_call(request, unused_context):
  return empty_pb2.Empty()

_CLIENT_EMPTY_CALL = utilities.unary_unary_invocation_description(
    empty_pb2.Empty.SerializeToString, empty_pb2.Empty.FromString)
_SERVER_EMPTY_CALL = utilities.unary_unary_service_description(
    _empty_call, empty_pb2.Empty.FromString,
    empty_pb2.Empty.SerializeToString)


def _unary_call(request, unused_context):
  return messages_pb2.SimpleResponse(
      payload=messages_pb2.Payload(
          type=messages_pb2.COMPRESSABLE,
          body=b'\x00' * request.response_size))

_CLIENT_UNARY_CALL = utilities.unary_unary_invocation_description(
    messages_pb2.SimpleRequest.SerializeToString,
    messages_pb2.SimpleResponse.FromString)
_SERVER_UNARY_CALL = utilities.unary_unary_service_description(
    _unary_call, messages_pb2.SimpleRequest.FromString,
    messages_pb2.SimpleResponse.SerializeToString)


def _streaming_output_call(request, unused_context):
  for response_parameters in request.response_parameters:
    yield messages_pb2.StreamingOutputCallResponse(
        payload=messages_pb2.Payload(
            type=request.response_type,
            body=b'\x00' * response_parameters.size))

_CLIENT_STREAMING_OUTPUT_CALL = utilities.unary_stream_invocation_description(
    messages_pb2.StreamingOutputCallRequest.SerializeToString,
    messages_pb2.StreamingOutputCallResponse.FromString)
_SERVER_STREAMING_OUTPUT_CALL = utilities.unary_stream_service_description(
    _streaming_output_call,
    messages_pb2.StreamingOutputCallRequest.FromString,
    messages_pb2.StreamingOutputCallResponse.SerializeToString)


def _streaming_input_call(request_iterator, unused_context):
  aggregate_size = 0
  for request in request_iterator:
    if request.payload and request.payload.body:
      aggregate_size += len(request.payload.body)
  return messages_pb2.StreamingInputCallResponse(
      aggregated_payload_size=aggregate_size)

_CLIENT_STREAMING_INPUT_CALL = utilities.stream_unary_invocation_description(
    messages_pb2.StreamingInputCallRequest.SerializeToString,
    messages_pb2.StreamingInputCallResponse.FromString)
_SERVER_STREAMING_INPUT_CALL = utilities.stream_unary_service_description(
    _streaming_input_call,
    messages_pb2.StreamingInputCallRequest.FromString,
    messages_pb2.StreamingInputCallResponse.SerializeToString)


def _full_duplex_call(request_iterator, unused_context):
  for request in request_iterator:
    yield messages_pb2.StreamingOutputCallResponse(
        payload=messages_pb2.Payload(
            type=request.payload.type,
            body=b'\x00' * request.response_parameters[0].size))

_CLIENT_FULL_DUPLEX_CALL = utilities.stream_stream_invocation_description(
    messages_pb2.StreamingOutputCallRequest.SerializeToString,
    messages_pb2.StreamingOutputCallResponse.FromString)
_SERVER_FULL_DUPLEX_CALL = utilities.stream_stream_service_description(
    _full_duplex_call,
    messages_pb2.StreamingOutputCallRequest.FromString,
    messages_pb2.StreamingOutputCallResponse.SerializeToString)

# NOTE(nathaniel): Apparently this is the same as the full-duplex call?
_CLIENT_HALF_DUPLEX_CALL = utilities.stream_stream_invocation_description(
    messages_pb2.StreamingOutputCallRequest.SerializeToString,
    messages_pb2.StreamingOutputCallResponse.FromString)
_SERVER_HALF_DUPLEX_CALL = utilities.stream_stream_service_description(
    _full_duplex_call,
    messages_pb2.StreamingOutputCallRequest.FromString,
    messages_pb2.StreamingOutputCallResponse.SerializeToString)


SERVICE_NAME = 'grpc.testing.TestService'

_EMPTY_CALL_METHOD_NAME = 'EmptyCall'
_UNARY_CALL_METHOD_NAME = 'UnaryCall'
_STREAMING_OUTPUT_CALL_METHOD_NAME = 'StreamingOutputCall'
_STREAMING_INPUT_CALL_METHOD_NAME = 'StreamingInputCall'
_FULL_DUPLEX_CALL_METHOD_NAME = 'FullDuplexCall'
_HALF_DUPLEX_CALL_METHOD_NAME = 'HalfDuplexCall'

CLIENT_METHODS = {
    _EMPTY_CALL_METHOD_NAME: _CLIENT_EMPTY_CALL,
    _UNARY_CALL_METHOD_NAME: _CLIENT_UNARY_CALL,
    _STREAMING_OUTPUT_CALL_METHOD_NAME: _CLIENT_STREAMING_OUTPUT_CALL,
    _STREAMING_INPUT_CALL_METHOD_NAME: _CLIENT_STREAMING_INPUT_CALL,
    _FULL_DUPLEX_CALL_METHOD_NAME: _CLIENT_FULL_DUPLEX_CALL,
    _HALF_DUPLEX_CALL_METHOD_NAME: _CLIENT_HALF_DUPLEX_CALL,
}

SERVER_METHODS = {
    _EMPTY_CALL_METHOD_NAME: _SERVER_EMPTY_CALL,
    _UNARY_CALL_METHOD_NAME: _SERVER_UNARY_CALL,
    _STREAMING_OUTPUT_CALL_METHOD_NAME: _SERVER_STREAMING_OUTPUT_CALL,
    _STREAMING_INPUT_CALL_METHOD_NAME: _SERVER_STREAMING_INPUT_CALL,
    _FULL_DUPLEX_CALL_METHOD_NAME: _SERVER_FULL_DUPLEX_CALL,
    _HALF_DUPLEX_CALL_METHOD_NAME: _SERVER_HALF_DUPLEX_CALL,
}


def _large_unary_common_behavior(stub, fill_username, fill_oauth_scope):
  with stub:
    request = messages_pb2.SimpleRequest(
        response_type=messages_pb2.COMPRESSABLE, response_size=314159,
        payload=messages_pb2.Payload(body=b'\x00' * 271828),
        fill_username=fill_username, fill_oauth_scope=fill_oauth_scope)
    response_future = stub.UnaryCall.async(request, _TIMEOUT)
    response = response_future.result()
    if response.payload.type is not messages_pb2.COMPRESSABLE:
      raise ValueError(
          'response payload type is "%s"!' % type(response.payload.type))
    if len(response.payload.body) != 314159:
      raise ValueError(
          'response body of incorrect size %d!' % len(response.payload.body))
    return response


def _empty_unary(stub):
  with stub:
    response = stub.EmptyCall(empty_pb2.Empty(), _TIMEOUT)
    if not isinstance(response, empty_pb2.Empty):
      raise TypeError(
          'response is of type "%s", not empty_pb2.Empty!', type(response))


def _large_unary(stub):
  _large_unary_common_behavior(stub, False, False)


def _client_streaming(stub):
  with stub:
    payload_body_sizes = (27182, 8, 1828, 45904)
    payloads = (
        messages_pb2.Payload(body=b'\x00' * size)
        for size in payload_body_sizes)
    requests = (
        messages_pb2.StreamingInputCallRequest(payload=payload)
        for payload in payloads)
    response = stub.StreamingInputCall(requests, _TIMEOUT)
    if response.aggregated_payload_size != 74922:
      raise ValueError(
          'incorrect size %d!' % response.aggregated_payload_size)


def _server_streaming(stub):
  sizes = (31415, 9, 2653, 58979)

  with stub:
    request = messages_pb2.StreamingOutputCallRequest(
        response_type=messages_pb2.COMPRESSABLE,
        response_parameters=(
            messages_pb2.ResponseParameters(size=sizes[0]),
            messages_pb2.ResponseParameters(size=sizes[1]),
            messages_pb2.ResponseParameters(size=sizes[2]),
            messages_pb2.ResponseParameters(size=sizes[3]),
        ))
    response_iterator = stub.StreamingOutputCall(request, _TIMEOUT)
    for index, response in enumerate(response_iterator):
      if response.payload.type != messages_pb2.COMPRESSABLE:
        raise ValueError(
            'response body of invalid type %s!' % response.payload.type)
      if len(response.payload.body) != sizes[index]:
        raise ValueError(
            'response body of invalid size %d!' % len(response.payload.body))

def _cancel_after_begin(stub):
  with stub:
    sizes = (27182, 8, 1828, 45904)
    payloads = [messages_pb2.Payload(body=b'\x00' * size) for size in sizes]
    requests = [messages_pb2.StreamingInputCallRequest(payload=payload)
                for payload in payloads]
    responses = stub.StreamingInputCall.async(requests, _TIMEOUT)
    responses.cancel()
    if not responses.cancelled():
      raise ValueError('expected call to be cancelled')


class _Pipe(object):

  def __init__(self):
    self._condition = threading.Condition()
    self._values = []
    self._open = True

  def __iter__(self):
    return self

  def next(self):
    with self._condition:
      while not self._values and self._open:
        self._condition.wait()
      if self._values:
        return self._values.pop(0)
      else:
        raise StopIteration()

  def add(self, value):
    with self._condition:
      self._values.append(value)
      self._condition.notify()

  def close(self):
    with self._condition:
      self._open = False
      self._condition.notify()

  def __enter__(self):
    return self

  def __exit__(self, type, value, traceback):
    self.close()


def _ping_pong(stub):
  request_response_sizes = (31415, 9, 2653, 58979)
  request_payload_sizes = (27182, 8, 1828, 45904)

  with stub, _Pipe() as pipe:
    response_iterator = stub.FullDuplexCall(pipe, _TIMEOUT)
    print 'Starting ping-pong with response iterator %s' % response_iterator
    for response_size, payload_size in zip(
        request_response_sizes, request_payload_sizes):
      request = messages_pb2.StreamingOutputCallRequest(
          response_type=messages_pb2.COMPRESSABLE,
          response_parameters=(messages_pb2.ResponseParameters(
              size=response_size),),
          payload=messages_pb2.Payload(body=b'\x00' * payload_size))
      pipe.add(request)
      response = next(response_iterator)
      if response.payload.type != messages_pb2.COMPRESSABLE:
        raise ValueError(
            'response body of invalid type %s!' % response.payload.type)
      if len(response.payload.body) != response_size:
        raise ValueError(
            'response body of invalid size %d!' % len(response.payload.body))


def _cancel_after_first_response(stub):
  request_response_sizes = (31415, 9, 2653, 58979)
  request_payload_sizes = (27182, 8, 1828, 45904)
  with stub, _Pipe() as pipe:
    response_iterator = stub.FullDuplexCall(pipe, _TIMEOUT)

    response_size = request_response_sizes[0]
    payload_size = request_payload_sizes[0]
    request = messages_pb2.StreamingOutputCallRequest(
        response_type=messages_pb2.COMPRESSABLE,
        response_parameters=(messages_pb2.ResponseParameters(
            size=response_size),),
        payload=messages_pb2.Payload(body=b'\x00' * payload_size))
    pipe.add(request)
    response = next(response_iterator)
    # We test the contents of `response` in the Ping Pong test - don't check
    # them here.
    response_iterator.cancel()

    try:
      next(response_iterator)
    except Exception:
      pass
    else:
      raise ValueError('expected call to be cancelled')


def _timeout_on_sleeping_server(stub):
  request_payload_size = 27182
  with stub, _Pipe() as pipe:
    response_iterator = stub.FullDuplexCall(pipe, 0.001)

    request = messages_pb2.StreamingOutputCallRequest(
        response_type=messages_pb2.COMPRESSABLE,
        payload=messages_pb2.Payload(body=b'\x00' * request_payload_size))
    pipe.add(request)
    time.sleep(0.1)
    try:
      next(response_iterator)
    except exceptions.ExpirationError:
      pass
    else:
      raise ValueError('expected call to exceed deadline')


def _compute_engine_creds(stub, args):
  response = _large_unary_common_behavior(stub, True, True)
  if args.default_service_account != response.username:
    raise ValueError(
        'expected username %s, got %s' % (args.default_service_account,
                                          response.username))


<<<<<<< HEAD
=======
def _service_account_creds(stub, args):
  json_key_filename = os.environ[
      oauth2client_client.GOOGLE_APPLICATION_CREDENTIALS]
  wanted_email = json.load(open(json_key_filename, 'rb'))['client_email']
  response = _large_unary_common_behavior(stub, True, True)
  if wanted_email != response.username:
    raise ValueError(
        'expected username %s, got %s' % (wanted_email, response.username))
  if args.oauth_scope.find(response.oauth_scope) == -1:
    raise ValueError(
        'expected to find oauth scope "%s" in received "%s"' %
            (response.oauth_scope, args.oauth_scope))


def _oauth2_auth_token(stub, args):
  json_key_filename = os.environ[
      oauth2client_client.GOOGLE_APPLICATION_CREDENTIALS]
  wanted_email = json.load(open(json_key_filename, 'rb'))['client_email']
  response = _large_unary_common_behavior(stub, True, True)
  if wanted_email != response.username:
    raise ValueError(
        'expected username %s, got %s' % (wanted_email, response.username))
  if args.oauth_scope.find(response.oauth_scope) == -1:
    raise ValueError(
        'expected to find oauth scope "%s" in received "%s"' %
            (response.oauth_scope, args.oauth_scope))

>>>>>>> 808e5ae9
@enum.unique
class TestCase(enum.Enum):
  EMPTY_UNARY = 'empty_unary'
  LARGE_UNARY = 'large_unary'
  SERVER_STREAMING = 'server_streaming'
  CLIENT_STREAMING = 'client_streaming'
  PING_PONG = 'ping_pong'
  CANCEL_AFTER_BEGIN = 'cancel_after_begin'
  CANCEL_AFTER_FIRST_RESPONSE = 'cancel_after_first_response'
  COMPUTE_ENGINE_CREDS = 'compute_engine_creds'
<<<<<<< HEAD
=======
  SERVICE_ACCOUNT_CREDS = 'service_account_creds'
  OAUTH2_AUTH_TOKEN = 'oauth2_auth_token'
>>>>>>> 808e5ae9
  TIMEOUT_ON_SLEEPING_SERVER = 'timeout_on_sleeping_server'

  def test_interoperability(self, stub, args):
    if self is TestCase.EMPTY_UNARY:
      _empty_unary(stub)
    elif self is TestCase.LARGE_UNARY:
      _large_unary(stub)
    elif self is TestCase.SERVER_STREAMING:
      _server_streaming(stub)
    elif self is TestCase.CLIENT_STREAMING:
      _client_streaming(stub)
    elif self is TestCase.PING_PONG:
      _ping_pong(stub)
    elif self is TestCase.CANCEL_AFTER_BEGIN:
      _cancel_after_begin(stub)
    elif self is TestCase.CANCEL_AFTER_FIRST_RESPONSE:
      _cancel_after_first_response(stub)
    elif self is TestCase.TIMEOUT_ON_SLEEPING_SERVER:
      _timeout_on_sleeping_server(stub)
    elif self is TestCase.COMPUTE_ENGINE_CREDS:
      _compute_engine_creds(stub, args)
<<<<<<< HEAD
=======
    elif self is TestCase.SERVICE_ACCOUNT_CREDS:
      _service_account_creds(stub, args)
    elif self is TestCase.OAUTH2_AUTH_TOKEN:
      _oauth2_auth_token(stub, args)
>>>>>>> 808e5ae9
    else:
      raise NotImplementedError('Test case "%s" not implemented!' % self.name)<|MERGE_RESOLUTION|>--- conflicted
+++ resolved
@@ -346,22 +346,6 @@
                                           response.username))
 
 
-<<<<<<< HEAD
-=======
-def _service_account_creds(stub, args):
-  json_key_filename = os.environ[
-      oauth2client_client.GOOGLE_APPLICATION_CREDENTIALS]
-  wanted_email = json.load(open(json_key_filename, 'rb'))['client_email']
-  response = _large_unary_common_behavior(stub, True, True)
-  if wanted_email != response.username:
-    raise ValueError(
-        'expected username %s, got %s' % (wanted_email, response.username))
-  if args.oauth_scope.find(response.oauth_scope) == -1:
-    raise ValueError(
-        'expected to find oauth scope "%s" in received "%s"' %
-            (response.oauth_scope, args.oauth_scope))
-
-
 def _oauth2_auth_token(stub, args):
   json_key_filename = os.environ[
       oauth2client_client.GOOGLE_APPLICATION_CREDENTIALS]
@@ -375,7 +359,6 @@
         'expected to find oauth scope "%s" in received "%s"' %
             (response.oauth_scope, args.oauth_scope))
 
->>>>>>> 808e5ae9
 @enum.unique
 class TestCase(enum.Enum):
   EMPTY_UNARY = 'empty_unary'
@@ -386,11 +369,7 @@
   CANCEL_AFTER_BEGIN = 'cancel_after_begin'
   CANCEL_AFTER_FIRST_RESPONSE = 'cancel_after_first_response'
   COMPUTE_ENGINE_CREDS = 'compute_engine_creds'
-<<<<<<< HEAD
-=======
-  SERVICE_ACCOUNT_CREDS = 'service_account_creds'
   OAUTH2_AUTH_TOKEN = 'oauth2_auth_token'
->>>>>>> 808e5ae9
   TIMEOUT_ON_SLEEPING_SERVER = 'timeout_on_sleeping_server'
 
   def test_interoperability(self, stub, args):
@@ -412,12 +391,7 @@
       _timeout_on_sleeping_server(stub)
     elif self is TestCase.COMPUTE_ENGINE_CREDS:
       _compute_engine_creds(stub, args)
-<<<<<<< HEAD
-=======
-    elif self is TestCase.SERVICE_ACCOUNT_CREDS:
-      _service_account_creds(stub, args)
     elif self is TestCase.OAUTH2_AUTH_TOKEN:
       _oauth2_auth_token(stub, args)
->>>>>>> 808e5ae9
     else:
       raise NotImplementedError('Test case "%s" not implemented!' % self.name)