#region Copyright notice and license

// Copyright 2015 gRPC authors.
//
// Licensed under the Apache License, Version 2.0 (the "License");
// you may not use this file except in compliance with the License.
// You may obtain a copy of the License at
//
//     http://www.apache.org/licenses/LICENSE-2.0
//
// Unless required by applicable law or agreed to in writing, software
// distributed under the License is distributed on an "AS IS" BASIS,
// WITHOUT WARRANTIES OR CONDITIONS OF ANY KIND, either express or implied.
// See the License for the specific language governing permissions and
// limitations under the License.

#endregion

using System;
using System.Collections.Generic;
using System.Linq;
using System.Runtime.InteropServices;
using System.Threading.Tasks;
using Grpc.Core.Internal;
using Grpc.Core.Logging;
using Grpc.Core.Utils;

namespace Grpc.Core
{
    /// <summary>
    /// Encapsulates initialization and shutdown of gRPC library.
    /// </summary>
    public class GrpcEnvironment
    {
        const int MinDefaultThreadPoolSize = 4;
        const int DefaultBatchContextPoolSharedCapacity = 10000;
        const int DefaultBatchContextPoolThreadLocalCapacity = 64;
        const int DefaultRequestCallContextPoolSharedCapacity = 10000;
        const int DefaultRequestCallContextPoolThreadLocalCapacity = 64;

        static object staticLock = new object();
        static GrpcEnvironment instance;
        static int refCount;
        static int? customThreadPoolSize;
        static int? customCompletionQueueCount;
        static bool inlineHandlers;
        static int batchContextPoolSharedCapacity = DefaultBatchContextPoolSharedCapacity;
        static int batchContextPoolThreadLocalCapacity = DefaultBatchContextPoolThreadLocalCapacity;
        static int requestCallContextPoolSharedCapacity = DefaultRequestCallContextPoolSharedCapacity;
        static int requestCallContextPoolThreadLocalCapacity = DefaultRequestCallContextPoolThreadLocalCapacity;
        static readonly HashSet<Channel> registeredChannels = new HashSet<Channel>();
        static readonly HashSet<Server> registeredServers = new HashSet<Server>();

        static ILogger logger = new LogLevelFilterLogger(new ConsoleLogger(), LogLevel.Off, true);

        readonly IObjectPool<BatchContextSafeHandle> batchContextPool;
        readonly IObjectPool<RequestCallContextSafeHandle> requestCallContextPool;
        readonly GrpcThreadPool threadPool;
        readonly DebugStats debugStats = new DebugStats();
        readonly AtomicCounter cqPickerCounter = new AtomicCounter();

        bool isShutdown;

        /// <summary>
        /// Returns a reference-counted instance of initialized gRPC environment.
        /// Subsequent invocations return the same instance unless reference count has dropped to zero previously.
        /// </summary>
        internal static GrpcEnvironment AddRef()
        {
            ShutdownHooks.Register();

            lock (staticLock)
            {
                refCount++;
                if (instance == null)
                {
                    instance = new GrpcEnvironment();
                }
                return instance;
            }
        }

        /// <summary>
        /// Decrements the reference count for currently active environment and asynchronously shuts down the gRPC environment if reference count drops to zero.
        /// </summary>
        internal static async Task ReleaseAsync()
        {
            GrpcEnvironment instanceToShutdown = null;
            lock (staticLock)
            {
                GrpcPreconditions.CheckState(refCount > 0);
                refCount--;
                if (refCount == 0)
                {
                    instanceToShutdown = instance;
                    instance = null;
                }
            }

            if (instanceToShutdown != null)
            {
                await instanceToShutdown.ShutdownAsync().ConfigureAwait(false);
            }
        }

        internal static int GetRefCount()
        {
            lock (staticLock)
            {
                return refCount;
            }
        }

        internal static void RegisterChannel(Channel channel)
        {
            lock (staticLock)
            {
                GrpcPreconditions.CheckNotNull(channel);
                registeredChannels.Add(channel);
            }
        }

        internal static void UnregisterChannel(Channel channel)
        {
            lock (staticLock)
            {
                GrpcPreconditions.CheckNotNull(channel);
                GrpcPreconditions.CheckArgument(registeredChannels.Remove(channel), "Channel not found in the registered channels set.");
            }
        }

        internal static void RegisterServer(Server server)
        {
            lock (staticLock)
            {
                GrpcPreconditions.CheckNotNull(server);
                registeredServers.Add(server);
            }
        }

        internal static void UnregisterServer(Server server)
        {
            lock (staticLock)
            {
                GrpcPreconditions.CheckNotNull(server);
                GrpcPreconditions.CheckArgument(registeredServers.Remove(server), "Server not found in the registered servers set.");
            }
        }

        /// <summary>
        /// Requests shutdown of all channels created by the current process.
        /// </summary>
        public static Task ShutdownChannelsAsync()
        {
            HashSet<Channel> snapshot = null;
            lock (staticLock)
            {
                snapshot = new HashSet<Channel>(registeredChannels);
            }
            return Task.WhenAll(snapshot.Select((channel) => channel.ShutdownAsync()));
        }

        /// <summary>
        /// Requests immediate shutdown of all servers created by the current process.
        /// </summary>
        public static Task KillServersAsync()
        {
            HashSet<Server> snapshot = null;
            lock (staticLock)
            {
                snapshot = new HashSet<Server>(registeredServers);
            }
            return Task.WhenAll(snapshot.Select((server) => server.KillAsync()));
        }

        /// <summary>
        /// Gets application-wide logger used by gRPC.
        /// </summary>
        /// <value>The logger.</value>
        public static ILogger Logger
        {
            get
            {
                return logger;
            }
        }

        /// <summary>
        /// Sets the application-wide logger that should be used by gRPC.
        /// </summary>
        public static void SetLogger(ILogger customLogger)
        {
            GrpcPreconditions.CheckNotNull(customLogger, "customLogger");
            logger = customLogger;
        }

        /// <summary>
        /// Sets the number of threads in the gRPC thread pool that polls for internal RPC events.
        /// Can be only invoked before the <c>GrpcEnviroment</c> is started and cannot be changed afterwards.
        /// Setting thread pool size is an advanced setting and you should only use it if you know what you are doing.
        /// Most users should rely on the default value provided by gRPC library.
        /// Note: this method is part of an experimental API that can change or be removed without any prior notice.
        /// </summary>
        public static void SetThreadPoolSize(int threadCount)
        {
            lock (staticLock)
            {
                GrpcPreconditions.CheckState(instance == null, "Can only be set before GrpcEnvironment is initialized");
                GrpcPreconditions.CheckArgument(threadCount > 0, "threadCount needs to be a positive number");
                customThreadPoolSize = threadCount;
            }
        }

        /// <summary>
        /// Sets the number of completion queues in the  gRPC thread pool that polls for internal RPC events.
        /// Can be only invoked before the <c>GrpcEnviroment</c> is started and cannot be changed afterwards.
        /// Setting the number of completions queues is an advanced setting and you should only use it if you know what you are doing.
        /// Most users should rely on the default value provided by gRPC library.
        /// Note: this method is part of an experimental API that can change or be removed without any prior notice.
        /// </summary>
        public static void SetCompletionQueueCount(int completionQueueCount)
        {
            lock (staticLock)
            {
                GrpcPreconditions.CheckState(instance == null, "Can only be set before GrpcEnvironment is initialized");
                GrpcPreconditions.CheckArgument(completionQueueCount > 0, "threadCount needs to be a positive number");
                customCompletionQueueCount = completionQueueCount;
            }
        }

        /// <summary>
        /// By default, gRPC's internal event handlers get offloaded to .NET default thread pool thread (<c>inlineHandlers=false</c>).
        /// Setting <c>inlineHandlers</c> to <c>true</c> will allow scheduling the event handlers directly to
        /// <c>GrpcThreadPool</c> internal threads. That can lead to significant performance gains in some situations,
        /// but requires user to never block in async code (incorrectly written code can easily lead to deadlocks).
        /// Inlining handlers is an advanced setting and you should only use it if you know what you are doing.
        /// Most users should rely on the default value provided by gRPC library.
        /// Note: this method is part of an experimental API that can change or be removed without any prior notice.
        /// Note: <c>inlineHandlers=true</c> was the default in gRPC C# v1.4.x and earlier.
        /// </summary>
        public static void SetHandlerInlining(bool inlineHandlers)
        {
            lock (staticLock)
            {
                GrpcPreconditions.CheckState(instance == null, "Can only be set before GrpcEnvironment is initialized");
                GrpcEnvironment.inlineHandlers = inlineHandlers;
            }
        }

        /// <summary>
        /// Sets the parameters for a pool that caches batch context instances. Reusing batch context instances
        /// instead of creating a new one for every C core operation helps reducing the GC pressure.
        /// Can be only invoked before the <c>GrpcEnviroment</c> is started and cannot be changed afterwards.
        /// This is an advanced setting and you should only use it if you know what you are doing.
        /// Most users should rely on the default value provided by gRPC library.
        /// Note: this method is part of an experimental API that can change or be removed without any prior notice.
        /// </summary>
        public static void SetBatchContextPoolParams(int sharedCapacity, int threadLocalCapacity)
        {
            lock (staticLock)
            {
                GrpcPreconditions.CheckState(instance == null, "Can only be set before GrpcEnvironment is initialized");
                GrpcPreconditions.CheckArgument(sharedCapacity >= 0, "Shared capacity needs to be a non-negative number");
                GrpcPreconditions.CheckArgument(threadLocalCapacity >= 0, "Thread local capacity needs to be a non-negative number");
                batchContextPoolSharedCapacity = sharedCapacity;
                batchContextPoolThreadLocalCapacity = threadLocalCapacity;
            }
        }

        /// <summary>
        /// Sets the parameters for a pool that caches request call context instances. Reusing request call context instances
        /// instead of creating a new one for every requested call in C core helps reducing the GC pressure.
        /// Can be only invoked before the <c>GrpcEnviroment</c> is started and cannot be changed afterwards.
        /// This is an advanced setting and you should only use it if you know what you are doing.
        /// Most users should rely on the default value provided by gRPC library.
        /// Note: this method is part of an experimental API that can change or be removed without any prior notice.
        /// </summary>
        public static void SetRequestCallContextPoolParams(int sharedCapacity, int threadLocalCapacity)
        {
            lock (staticLock)
            {
                GrpcPreconditions.CheckState(instance == null, "Can only be set before GrpcEnvironment is initialized");
                GrpcPreconditions.CheckArgument(sharedCapacity >= 0, "Shared capacity needs to be a non-negative number");
                GrpcPreconditions.CheckArgument(threadLocalCapacity >= 0, "Thread local capacity needs to be a non-negative number");
                requestCallContextPoolSharedCapacity = sharedCapacity;
                requestCallContextPoolThreadLocalCapacity = threadLocalCapacity;
            }
        }

        /// <summary>
        /// Occurs when <c>GrpcEnvironment</c> is about the start the shutdown logic.
        /// If <c>GrpcEnvironment</c> is later initialized and shutdown, the event will be fired again (unless unregistered first).
        /// </summary>
        public static event EventHandler ShuttingDown;

        /// <summary>
        /// Creates gRPC environment.
        /// </summary>
        private GrpcEnvironment()
        {
            GrpcNativeInit();
            batchContextPool = new DefaultObjectPool<BatchContextSafeHandle>(() => BatchContextSafeHandle.Create(), batchContextPoolSharedCapacity, batchContextPoolThreadLocalCapacity);
            requestCallContextPool = new DefaultObjectPool<RequestCallContextSafeHandle>(() => RequestCallContextSafeHandle.Create(), requestCallContextPoolSharedCapacity, requestCallContextPoolThreadLocalCapacity);
            threadPool = new GrpcThreadPool(this, GetThreadPoolSizeOrDefault(), GetCompletionQueueCountOrDefault(), inlineHandlers);
            threadPool.Start();
        }

        /// <summary>
        /// Gets the completion queues used by this gRPC environment.
        /// </summary>
        internal IReadOnlyCollection<CompletionQueueSafeHandle> CompletionQueues
        {
            get
            {
                return this.threadPool.CompletionQueues;
            }
        }

        internal IObjectPool<BatchContextSafeHandle> BatchContextPool => batchContextPool;

        internal IObjectPool<RequestCallContextSafeHandle> RequestCallContextPool => requestCallContextPool;

        internal bool IsAlive
        {
            get
            {
                return this.threadPool.IsAlive;
            }
        }

        /// <summary>
        /// Picks a completion queue in a round-robin fashion.
        /// Shouldn't be invoked on a per-call basis (used at per-channel basis).
        /// </summary>
        internal CompletionQueueSafeHandle PickCompletionQueue()
        {
            var cqIndex = (int) ((cqPickerCounter.Increment() - 1) % this.threadPool.CompletionQueues.Count);
            return this.threadPool.CompletionQueues.ElementAt(cqIndex);
        }

        /// <summary>
        /// Gets the completion queue used by this gRPC environment.
        /// </summary>
        internal DebugStats DebugStats
        {
            get
            {
                return this.debugStats;
            }
        }

        /// <summary>
        /// Gets version of gRPC C core.
        /// </summary>
        internal static string GetCoreVersionString()
        {
            var ptr = NativeMethods.Get().grpcsharp_version_string();  // the pointer is not owned
            return Marshal.PtrToStringAnsi(ptr);
        }

        internal static void GrpcNativeInit()
        {
            NativeMethods.Get().grpcsharp_init();
        }

        internal static void GrpcNativeShutdown()
        {
            NativeMethods.Get().grpcsharp_shutdown();
        }

        /// <summary>
        /// Shuts down this environment.
        /// </summary>
        private async Task ShutdownAsync()
        {
            if (isShutdown)
            {
                throw new InvalidOperationException("ShutdownAsync has already been called");
            }

            await Task.Run(() => ShuttingDown?.Invoke(this, null)).ConfigureAwait(false);

            await threadPool.StopAsync().ConfigureAwait(false);
            requestCallContextPool.Dispose();
            batchContextPool.Dispose();
            GrpcNativeShutdown();
            isShutdown = true;

            debugStats.CheckOK();
        }

        private int GetThreadPoolSizeOrDefault()
        {
            if (customThreadPoolSize.HasValue)
            {
                return customThreadPoolSize.Value;
            }
            // In systems with many cores, use half of the cores for GrpcThreadPool
            // and the other half for .NET thread pool. This heuristic definitely needs
            // more work, but seems to work reasonably well for a start.
            return Math.Max(MinDefaultThreadPoolSize, Environment.ProcessorCount / 2);
        }

        private int GetCompletionQueueCountOrDefault()
        {
            if (customCompletionQueueCount.HasValue)
            {
                return customCompletionQueueCount.Value;
            }
            // by default, create a completion queue for each thread
            return GetThreadPoolSizeOrDefault();
        }

        private static class ShutdownHooks
        {
            static object staticLock = new object();
            static bool hooksRegistered;

            public static void Register()
            {
                lock (staticLock)
                {
                    if (!hooksRegistered)
                    {
                        // Under normal circumstances, the user is expected to shutdown all
                        // the gRPC channels and servers before the application exits. The following
                        // hooks provide some extra handling for cases when this is not the case,
                        // in the effort to achieve a reasonable behavior on shutdown.
#if NETSTANDARD1_5
<<<<<<< HEAD
                        // FIXME couldn't get around a "cannot resolve type" runtime exception on Xamarin.Android
                        //System.Runtime.Loader.AssemblyLoadContext.Default.Unloading += (assemblyLoadContext) => { HandleShutdown(); };
=======
                        // No action required at shutdown on .NET Core
                        // - In-progress P/Invoke calls (such as grpc_completion_queue_next) don't seem
                        //   to prevent a .NET core application from terminating, so no special handling
                        //   is needed.
                        // - .NET core doesn't run finalizers on shutdown, so there's no risk of getting
                        //   a crash because grpc_*_destroy methods for native objects being invoked
                        //   in wrong order.
                        // TODO(jtattermusch): Verify that the shutdown hooks are still not needed
                        // once we add support for new platforms using netstandard (e.g. Xamarin).
>>>>>>> d52661af
#else
                        // On desktop .NET framework and Mono, we need to register for a shutdown
                        // event to explicitly shutdown the GrpcEnvironment.
                        // - On Desktop .NET framework, we need to do a proper shutdown to prevent a crash
                        //   when the framework attempts to run the finalizers for SafeHandle object representing the native
                        //   grpc objects. The finalizers calls the native grpc_*_destroy methods (e.g. grpc_server_destroy)
                        //   in a random order, which is not supported by gRPC.
                        // - On Mono, the process would hang as the GrpcThreadPool threads are sleeping
                        //   in grpc_completion_queue_next P/Invoke invocation and mono won't let the
                        //   process shutdown until the P/Invoke calls return. We achieve that by shutting down
                        //   the completion queue(s) which associated with the GrpcThreadPool, which will
                        //   cause the grpc_completion_queue_next calls to return immediately.
                        AppDomain.CurrentDomain.ProcessExit += (sender, eventArgs) => { HandleShutdown(); };
                        AppDomain.CurrentDomain.DomainUnload += (sender, eventArgs) => { HandleShutdown(); };
#endif
                    }
                    hooksRegistered = true;
                }
            }

            /// <summary>
            /// Handler for AppDomain.DomainUnload, AppDomain.ProcessExit and AssemblyLoadContext.Unloading hooks.
            /// </summary>
            private static void HandleShutdown()
            {
                Task.WaitAll(GrpcEnvironment.ShutdownChannelsAsync(), GrpcEnvironment.KillServersAsync());
            }
        }
    }
}<|MERGE_RESOLUTION|>--- conflicted
+++ resolved
@@ -427,10 +427,6 @@
                         // hooks provide some extra handling for cases when this is not the case,
                         // in the effort to achieve a reasonable behavior on shutdown.
 #if NETSTANDARD1_5
-<<<<<<< HEAD
-                        // FIXME couldn't get around a "cannot resolve type" runtime exception on Xamarin.Android
-                        //System.Runtime.Loader.AssemblyLoadContext.Default.Unloading += (assemblyLoadContext) => { HandleShutdown(); };
-=======
                         // No action required at shutdown on .NET Core
                         // - In-progress P/Invoke calls (such as grpc_completion_queue_next) don't seem
                         //   to prevent a .NET core application from terminating, so no special handling
@@ -440,7 +436,6 @@
                         //   in wrong order.
                         // TODO(jtattermusch): Verify that the shutdown hooks are still not needed
                         // once we add support for new platforms using netstandard (e.g. Xamarin).
->>>>>>> d52661af
 #else
                         // On desktop .NET framework and Mono, we need to register for a shutdown
                         // event to explicitly shutdown the GrpcEnvironment.
