--- conflicted
+++ resolved
@@ -308,19 +308,12 @@
   out->Print("\n");
 }
 
-<<<<<<< HEAD
-void GenerateServerClass(Printer *out, const ServiceDescriptor *service) {
+void GenerateServerClass(Printer* out, const ServiceDescriptor *service) {
   out->Print(
       "/// <summary>Base class for server-side implementations of "
       "$servicename$</summary>\n",
       "servicename", GetServiceClassName(service));
-  out->Print("public abstract class $name$\n", "name",
-=======
-void GenerateServerClass(Printer* out, const ServiceDescriptor *service) {
-  out->Print("/// <summary>Base class for server-side implementations of $servicename$</summary>\n",
-             "servicename", GetServiceClassName(service));
   out->Print("public abstract partial class $name$\n", "name",
->>>>>>> 8a4ac886
              GetServerClassName(service));
   out->Print("{\n");
   out->Indent();
@@ -348,20 +341,12 @@
   out->Print("\n");
 }
 
-<<<<<<< HEAD
-void GenerateClientStub(Printer *out, const ServiceDescriptor *service) {
-  out->Print("/// <summary>Client for $servicename$</summary>\n", "servicename",
-             GetServiceClassName(service));
-  out->Print("public class $name$ : ClientBase<$name$>\n", "name",
-             GetClientClassName(service));
-=======
 void GenerateClientStub(Printer* out, const ServiceDescriptor *service) {
   out->Print("/// <summary>Client for $servicename$</summary>\n",
              "servicename", GetServiceClassName(service));
   out->Print(
       "public partial class $name$ : ClientBase<$name$>\n",
       "name", GetClientClassName(service));
->>>>>>> 8a4ac886
   out->Print("{\n");
   out->Indent();
 
