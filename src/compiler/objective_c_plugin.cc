/*
 *
 * Copyright 2015 gRPC authors.
 *
 * Licensed under the Apache License, Version 2.0 (the "License");
 * you may not use this file except in compliance with the License.
 * You may obtain a copy of the License at
 *
 *     http://www.apache.org/licenses/LICENSE-2.0
 *
 * Unless required by applicable law or agreed to in writing, software
 * distributed under the License is distributed on an "AS IS" BASIS,
 * WITHOUT WARRANTIES OR CONDITIONS OF ANY KIND, either express or implied.
 * See the License for the specific language governing permissions and
 * limitations under the License.
 *
 */

// Generates Objective C gRPC service interface out of Protobuf IDL.

#include <memory>

#include "src/compiler/config.h"
#include "src/compiler/objective_c_generator.h"
#include "src/compiler/objective_c_generator_helpers.h"

#include <google/protobuf/compiler/objectivec/objectivec_helpers.h>

using ::google::protobuf::compiler::objectivec::
    IsProtobufLibraryBundledProtoFile;
using ::google::protobuf::compiler::objectivec::ProtobufLibraryFrameworkName;
using ::grpc_objective_c_generator::FrameworkImport;
using ::grpc_objective_c_generator::LocalImport;
using ::grpc_objective_c_generator::PreprocIfElse;
using ::grpc_objective_c_generator::PreprocIfNot;
using ::grpc_objective_c_generator::SystemImport;

namespace {

inline ::grpc::string ImportProtoHeaders(
    const grpc::protobuf::FileDescriptor* dep, const char* indent,
    const ::grpc::string& framework) {
  ::grpc::string header = grpc_objective_c_generator::MessageHeaderName(dep);

  if (!IsProtobufLibraryBundledProtoFile(dep)) {
    if (framework.empty()) {
      return indent + LocalImport(header);
    } else {
      return indent + FrameworkImport(header, framework);
    }
  }

  ::grpc::string base_name = header;
  grpc_generator::StripPrefix(&base_name, "google/protobuf/");
  // create the import code snippet
  ::grpc::string framework_header =
      ::grpc::string(ProtobufLibraryFrameworkName) + "/" + base_name;

  static const ::grpc::string kFrameworkImportsCondition =
      "GPB_USE_PROTOBUF_FRAMEWORK_IMPORTS";
  return PreprocIfElse(kFrameworkImportsCondition,
                       indent + SystemImport(framework_header),
                       indent + LocalImport(header));
}

}  // namespace

class ObjectiveCGrpcGenerator : public grpc::protobuf::compiler::CodeGenerator {
 public:
  ObjectiveCGrpcGenerator() {}
  virtual ~ObjectiveCGrpcGenerator() {}

 public:
  virtual bool Generate(const grpc::protobuf::FileDescriptor* file,
                        const ::grpc::string& parameter,
                        grpc::protobuf::compiler::GeneratorContext* context,
                        ::grpc::string* error) const {
    if (file->service_count() == 0) {
      // No services.  Do nothing.
      return true;
    }

    ::grpc::string framework;
    std::vector<::grpc::string> params_list =
        grpc_generator::tokenize(parameter, ",");
    for (auto param_str = params_list.begin(); param_str != params_list.end();
         ++param_str) {
      std::vector<::grpc::string> param =
          grpc_generator::tokenize(*param_str, "=");
      if (param[0] == "generate_for_named_framework") {
        if (param.size() != 2) {
          *error =
              grpc::string("Format: generate_for_named_framework=<Framework>");
          return false;
        } else if (param[1].empty()) {
          *error = grpc::string(
                       "Name of framework cannot be empty for parameter: ") +
                   param[0];
          return false;
        }
        framework = param[1];
      }
    }

    static const ::grpc::string kNonNullBegin = "NS_ASSUME_NONNULL_BEGIN\n";
    static const ::grpc::string kNonNullEnd = "NS_ASSUME_NONNULL_END\n";
    static const ::grpc::string kProtocolOnly = "GPB_GRPC_PROTOCOL_ONLY";
    static const ::grpc::string kForwardDeclare =
        "GPB_GRPC_FORWARD_DECLARE_MESSAGE_PROTO";

    ::grpc::string file_name =
        google::protobuf::compiler::objectivec::FilePath(file);

    grpc_objective_c_generator::Parameters generator_params;
    generator_params.no_v1_compatibility = false;

    if (!parameter.empty()) {
      std::vector<grpc::string> parameters_list =
          grpc_generator::tokenize(parameter, ",");
      for (auto parameter_string = parameters_list.begin();
           parameter_string != parameters_list.end(); parameter_string++) {
        std::vector<grpc::string> param =
            grpc_generator::tokenize(*parameter_string, "=");
        if (param[0] == "no_v1_compatibility") {
          generator_params.no_v1_compatibility = true;
        }
      }
    }

    {
      // Generate .pbrpc.h

      ::grpc::string imports;
      if (framework.empty()) {
        imports = LocalImport(file_name + ".pbobjc.h");
      } else {
        imports = FrameworkImport(file_name + ".pbobjc.h", framework);
      }

      ::grpc::string system_imports =
          (generator_params.no_v1_compatibility
               ? SystemImport("ProtoRPC/ProtoService.h")
               : SystemImport("ProtoRPC/ProtoServiceLegacy.h")) +
          (generator_params.no_v1_compatibility
               ? SystemImport("ProtoRPC/ProtoRPC.h")
               : SystemImport("ProtoRPC/ProtoRPCLegacy.h"));
      if (!generator_params.no_v1_compatibility) {
        system_imports += SystemImport("RxLibrary/GRXWriteable.h") +
                          SystemImport("RxLibrary/GRXWriter.h");
      }

      ::grpc::string forward_declarations =
          "@class GRPCUnaryProtoCall;\n"
          "@class GRPCStreamingProtoCall;\n"
          "@class GRPCCallOptions;\n"
          "@protocol GRPCProtoResponseHandler;\n";
      if (!generator_params.no_v1_compatibility) {
        forward_declarations += "@class GRPCProtoCall;\n";
      }
      forward_declarations += "\n";

      ::grpc::string class_declarations =
          grpc_objective_c_generator::GetAllMessageClasses(file);

      ::grpc::string class_imports;
      for (int i = 0; i < file->dependency_count(); i++) {
        class_imports +=
            ImportProtoHeaders(file->dependency(i), "  ", framework);
      }

      ::grpc::string ng_protocols;
      for (int i = 0; i < file->service_count(); i++) {
        const grpc::protobuf::ServiceDescriptor* service = file->service(i);
        ng_protocols += grpc_objective_c_generator::GetV2Protocol(service);
      }

      ::grpc::string protocols;
      for (int i = 0; i < file->service_count(); i++) {
        const grpc::protobuf::ServiceDescriptor* service = file->service(i);
        protocols +=
            grpc_objective_c_generator::GetProtocol(service, generator_params);
      }

      ::grpc::string interfaces;
      for (int i = 0; i < file->service_count(); i++) {
        const grpc::protobuf::ServiceDescriptor* service = file->service(i);
        interfaces +=
            grpc_objective_c_generator::GetInterface(service, generator_params);
      }

      Write(context, file_name + ".pbrpc.h",
            PreprocIfNot(kForwardDeclare, imports) + "\n" +
                PreprocIfNot(kProtocolOnly, system_imports) + "\n" +
                class_declarations + "\n" +
                PreprocIfNot(kForwardDeclare, class_imports) + "\n" +
                forward_declarations + "\n" + kNonNullBegin + "\n" +
                ng_protocols + protocols + "\n" +
                PreprocIfNot(kProtocolOnly, interfaces) + "\n" + kNonNullEnd +
                "\n");
    }

    {
      // Generate .pbrpc.m

<<<<<<< HEAD
      ::grpc::string imports =
          LocalImport(file_name + ".pbrpc.h") +
          LocalImport(file_name + ".pbobjc.h") +
          (generator_params.no_v1_compatibility
               ? SystemImport("ProtoRPC/ProtoRPC.h")
               : SystemImport("ProtoRPC/ProtoRPCLegacy.h"));
      if (!generator_params.no_v1_compatibility) {
        imports += SystemImport("RxLibrary/GRXWriter+Immediate.h");
=======
      ::grpc::string imports;
      if (framework.empty()) {
        imports = LocalImport(file_name + ".pbrpc.h") +
                  LocalImport(file_name + ".pbobjc.h") +
                  SystemImport("ProtoRPC/ProtoRPC.h") +
                  SystemImport("RxLibrary/GRXWriter+Immediate.h");
      } else {
        imports = FrameworkImport(file_name + ".pbrpc.h", framework) +
                  FrameworkImport(file_name + ".pbobjc.h", framework) +
                  SystemImport("ProtoRPC/ProtoRPC.h") +
                  SystemImport("RxLibrary/GRXWriter+Immediate.h");
>>>>>>> d7167c4a
      }

      ::grpc::string class_imports;
      for (int i = 0; i < file->dependency_count(); i++) {
        class_imports += ImportProtoHeaders(file->dependency(i), "", framework);
      }

      ::grpc::string definitions;
      for (int i = 0; i < file->service_count(); i++) {
        const grpc::protobuf::ServiceDescriptor* service = file->service(i);
        definitions +=
            grpc_objective_c_generator::GetSource(service, generator_params);
      }

      Write(context, file_name + ".pbrpc.m",
            PreprocIfNot(kProtocolOnly,
                         imports + "\n" + class_imports + "\n" + definitions));
    }

    return true;
  }

 private:
  // Write the given code into the given file.
  void Write(grpc::protobuf::compiler::GeneratorContext* context,
             const ::grpc::string& filename, const ::grpc::string& code) const {
    std::unique_ptr<grpc::protobuf::io::ZeroCopyOutputStream> output(
        context->Open(filename));
    grpc::protobuf::io::CodedOutputStream coded_out(output.get());
    coded_out.WriteRaw(code.data(), code.size());
  }
};

int main(int argc, char* argv[]) {
  ObjectiveCGrpcGenerator generator;
  return grpc::protobuf::compiler::PluginMain(argc, argv, &generator);
}<|MERGE_RESOLUTION|>--- conflicted
+++ resolved
@@ -202,28 +202,19 @@
     {
       // Generate .pbrpc.m
 
-<<<<<<< HEAD
-      ::grpc::string imports =
-          LocalImport(file_name + ".pbrpc.h") +
-          LocalImport(file_name + ".pbobjc.h") +
-          (generator_params.no_v1_compatibility
-               ? SystemImport("ProtoRPC/ProtoRPC.h")
-               : SystemImport("ProtoRPC/ProtoRPCLegacy.h"));
-      if (!generator_params.no_v1_compatibility) {
-        imports += SystemImport("RxLibrary/GRXWriter+Immediate.h");
-=======
       ::grpc::string imports;
       if (framework.empty()) {
         imports = LocalImport(file_name + ".pbrpc.h") +
                   LocalImport(file_name + ".pbobjc.h") +
-                  SystemImport("ProtoRPC/ProtoRPC.h") +
-                  SystemImport("RxLibrary/GRXWriter+Immediate.h");
       } else {
         imports = FrameworkImport(file_name + ".pbrpc.h", framework) +
                   FrameworkImport(file_name + ".pbobjc.h", framework) +
-                  SystemImport("ProtoRPC/ProtoRPC.h") +
-                  SystemImport("RxLibrary/GRXWriter+Immediate.h");
->>>>>>> d7167c4a
+      }
+      imports += (generator_params.no_v1_compatibility
+                     ? SystemImport("ProtoRPC/ProtoRPC.h")
+                     : SystemImport("ProtoRPC/ProtoRPCLegacy.h"));
+      if (!generator_params.no_v1_compatibility) {
+        imports += SystemImport("RxLibrary/GRXWriter+Immediate.h");
       }
 
       ::grpc::string class_imports;
