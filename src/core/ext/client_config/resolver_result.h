//
// Copyright 2015, Google Inc.
// All rights reserved.
//
// Redistribution and use in source and binary forms, with or without
// modification, are permitted provided that the following conditions are
// met:
//
//     * Redistributions of source code must retain the above copyright
// notice, this list of conditions and the following disclaimer.
//     * Redistributions in binary form must reproduce the above
// copyright notice, this list of conditions and the following disclaimer
// in the documentation and/or other materials provided with the
// distribution.
//     * Neither the name of Google Inc. nor the names of its
// contributors may be used to endorse or promote products derived from
// this software without specific prior written permission.
//
// THIS SOFTWARE IS PROVIDED BY THE COPYRIGHT HOLDERS AND CONTRIBUTORS
// "AS IS" AND ANY EXPRESS OR IMPLIED WARRANTIES, INCLUDING, BUT NOT
// LIMITED TO, THE IMPLIED WARRANTIES OF MERCHANTABILITY AND FITNESS FOR
// A PARTICULAR PURPOSE ARE DISCLAIMED. IN NO EVENT SHALL THE COPYRIGHT
// OWNER OR CONTRIBUTORS BE LIABLE FOR ANY DIRECT, INDIRECT, INCIDENTAL,
// SPECIAL, EXEMPLARY, OR CONSEQUENTIAL DAMAGES (INCLUDING, BUT NOT
// LIMITED TO, PROCUREMENT OF SUBSTITUTE GOODS OR SERVICES; LOSS OF USE,
// DATA, OR PROFITS; OR BUSINESS INTERRUPTION) HOWEVER CAUSED AND ON ANY
// THEORY OF LIABILITY, WHETHER IN CONTRACT, STRICT LIABILITY, OR TORT
// (INCLUDING NEGLIGENCE OR OTHERWISE) ARISING IN ANY WAY OUT OF THE USE
// OF THIS SOFTWARE, EVEN IF ADVISED OF THE POSSIBILITY OF SUCH DAMAGE.
//

#ifndef GRPC_CORE_EXT_CLIENT_CONFIG_RESOLVER_RESULT_H
#define GRPC_CORE_EXT_CLIENT_CONFIG_RESOLVER_RESULT_H

#include <stdbool.h>

#include "src/core/ext/client_config/lb_policy.h"
#include "src/core/lib/iomgr/resolve_address.h"

<<<<<<< HEAD
/** Used to represent addresses returned by the resolver. */

=======
/// Used to represent addresses returned by the resolver.
>>>>>>> 1beb35b2
typedef struct grpc_address {
  grpc_resolved_address address;
  bool is_balancer;
} grpc_address;

typedef struct grpc_addresses {
  size_t num_addresses;
<<<<<<< HEAD
  grpc_address *addresses;
} grpc_addresses;

/** Returns a grpc_addresses struct with enough space for
    \a num_addresses addresses. */
grpc_addresses *grpc_addresses_create(size_t num_addresses);

grpc_addresses *grpc_addresses_copy(grpc_addresses* addresses);

void grpc_addresses_set_address(grpc_addresses *addresses, size_t index,
                                void *address, size_t address_len,
                                bool is_balancer);

void grpc_addresses_destroy(grpc_addresses *addresses);

/** Per-method configuration. */

typedef struct grpc_method_config grpc_method_config;

/** Any parameter may be NULL to indicate that the value is unset. */
grpc_method_config *grpc_method_config_create(
    bool *wait_for_ready, gpr_timespec *timeout,
    int32_t *max_request_message_bytes, int32_t *max_response_message_bytes);

grpc_method_config *grpc_method_config_ref(grpc_method_config *method_config);
void grpc_method_config_unref(grpc_method_config *method_config);

/** These methods return NULL if the requested field is unset.
    The caller does NOT take ownership of the result. */
bool *grpc_method_config_get_wait_for_ready(
    grpc_method_config *method_config);
gpr_timespec* grpc_method_config_get_timeout(grpc_method_config *method_config);
int32_t* grpc_method_config_get_max_request_message_bytes(
    grpc_method_config *method_config);
int32_t* grpc_method_config_get_max_response_message_bytes(
    grpc_method_config *method_config);

/** Results reported from a grpc_resolver. */

typedef struct grpc_resolver_result grpc_resolver_result;

/** Takes ownership of \a addresses. */
grpc_resolver_result *grpc_resolver_result_create(grpc_addresses *addresses,
                                                  const char *lb_policy_name);
void grpc_resolver_result_ref(grpc_resolver_result *result);
void grpc_resolver_result_unref(grpc_exec_ctx *exec_ctx,
                                grpc_resolver_result *result);

/** Caller does NOT take ownership of result. */
grpc_addresses *grpc_resolver_result_get_addresses(
    grpc_resolver_result *result);

/** Caller does NOT take ownership of result. */
const char *grpc_resolver_result_get_lb_policy_name(
    grpc_resolver_result *result);

/** Adds a method config.  \a paths indicates the set of path names
    for which this config applies.  Each name is of one of the following
    forms:
      service/method -- specifies exact service and method name
      service/\*     -- matches all methods for the specified service
      *              -- matches all methods for all services
    Takes new references to all elements of \a paths and to \a method_config. */
void grpc_resolver_result_add_method_config(
    grpc_resolver_result *result, grpc_mdstr **paths, size_t num_paths,
    grpc_method_config *method_config);

/** Returns NULL if the method has no config.
    Caller does NOT take ownership of result. */
grpc_method_config *grpc_resolver_result_get_method_config(
    grpc_resolver_result *result, grpc_mdstr *path);
=======
  grpc_address* addresses;
} grpc_addresses;

/// Returns a grpc_addresses struct with enough space for
/// \a num_addresses addresses.
grpc_addresses* grpc_addresses_create(size_t num_addresses);

grpc_addresses* grpc_addresses_copy(grpc_addresses* addresses);

void grpc_addresses_set_address(grpc_addresses* addresses, size_t index,
                                void* address, size_t address_len,
                                bool is_balancer);

void grpc_addresses_destroy(grpc_addresses* addresses);

/// Results reported from a grpc_resolver.
typedef struct grpc_resolver_result grpc_resolver_result;

/// Takes ownership of \a addresses.
grpc_resolver_result* grpc_resolver_result_create(grpc_addresses* addresses,
                                                  const char* lb_policy_name);
void grpc_resolver_result_ref(grpc_resolver_result* result);
void grpc_resolver_result_unref(grpc_exec_ctx* exec_ctx,
                                grpc_resolver_result* result);

/// Caller does NOT take ownership of result.
grpc_addresses* grpc_resolver_result_get_addresses(
    grpc_resolver_result* result);

/// Caller does NOT take ownership of result.
const char* grpc_resolver_result_get_lb_policy_name(
    grpc_resolver_result* result);
>>>>>>> 1beb35b2

#endif /* GRPC_CORE_EXT_CLIENT_CONFIG_RESOLVER_RESULT_H */<|MERGE_RESOLUTION|>--- conflicted
+++ resolved
@@ -37,12 +37,7 @@
 #include "src/core/ext/client_config/lb_policy.h"
 #include "src/core/lib/iomgr/resolve_address.h"
 
-<<<<<<< HEAD
-/** Used to represent addresses returned by the resolver. */
-
-=======
 /// Used to represent addresses returned by the resolver.
->>>>>>> 1beb35b2
 typedef struct grpc_address {
   grpc_resolved_address address;
   bool is_balancer;
@@ -50,79 +45,6 @@
 
 typedef struct grpc_addresses {
   size_t num_addresses;
-<<<<<<< HEAD
-  grpc_address *addresses;
-} grpc_addresses;
-
-/** Returns a grpc_addresses struct with enough space for
-    \a num_addresses addresses. */
-grpc_addresses *grpc_addresses_create(size_t num_addresses);
-
-grpc_addresses *grpc_addresses_copy(grpc_addresses* addresses);
-
-void grpc_addresses_set_address(grpc_addresses *addresses, size_t index,
-                                void *address, size_t address_len,
-                                bool is_balancer);
-
-void grpc_addresses_destroy(grpc_addresses *addresses);
-
-/** Per-method configuration. */
-
-typedef struct grpc_method_config grpc_method_config;
-
-/** Any parameter may be NULL to indicate that the value is unset. */
-grpc_method_config *grpc_method_config_create(
-    bool *wait_for_ready, gpr_timespec *timeout,
-    int32_t *max_request_message_bytes, int32_t *max_response_message_bytes);
-
-grpc_method_config *grpc_method_config_ref(grpc_method_config *method_config);
-void grpc_method_config_unref(grpc_method_config *method_config);
-
-/** These methods return NULL if the requested field is unset.
-    The caller does NOT take ownership of the result. */
-bool *grpc_method_config_get_wait_for_ready(
-    grpc_method_config *method_config);
-gpr_timespec* grpc_method_config_get_timeout(grpc_method_config *method_config);
-int32_t* grpc_method_config_get_max_request_message_bytes(
-    grpc_method_config *method_config);
-int32_t* grpc_method_config_get_max_response_message_bytes(
-    grpc_method_config *method_config);
-
-/** Results reported from a grpc_resolver. */
-
-typedef struct grpc_resolver_result grpc_resolver_result;
-
-/** Takes ownership of \a addresses. */
-grpc_resolver_result *grpc_resolver_result_create(grpc_addresses *addresses,
-                                                  const char *lb_policy_name);
-void grpc_resolver_result_ref(grpc_resolver_result *result);
-void grpc_resolver_result_unref(grpc_exec_ctx *exec_ctx,
-                                grpc_resolver_result *result);
-
-/** Caller does NOT take ownership of result. */
-grpc_addresses *grpc_resolver_result_get_addresses(
-    grpc_resolver_result *result);
-
-/** Caller does NOT take ownership of result. */
-const char *grpc_resolver_result_get_lb_policy_name(
-    grpc_resolver_result *result);
-
-/** Adds a method config.  \a paths indicates the set of path names
-    for which this config applies.  Each name is of one of the following
-    forms:
-      service/method -- specifies exact service and method name
-      service/\*     -- matches all methods for the specified service
-      *              -- matches all methods for all services
-    Takes new references to all elements of \a paths and to \a method_config. */
-void grpc_resolver_result_add_method_config(
-    grpc_resolver_result *result, grpc_mdstr **paths, size_t num_paths,
-    grpc_method_config *method_config);
-
-/** Returns NULL if the method has no config.
-    Caller does NOT take ownership of result. */
-grpc_method_config *grpc_resolver_result_get_method_config(
-    grpc_resolver_result *result, grpc_mdstr *path);
-=======
   grpc_address* addresses;
 } grpc_addresses;
 
@@ -137,6 +59,27 @@
                                 bool is_balancer);
 
 void grpc_addresses_destroy(grpc_addresses* addresses);
+
+/// Per-method configuration.
+
+typedef struct grpc_method_config grpc_method_config;
+
+/// Any parameter may be NULL to indicate that the value is unset.
+grpc_method_config* grpc_method_config_create(
+    bool* wait_for_ready, gpr_timespec* timeout,
+    int32_t* max_request_message_bytes, int32_t* max_response_message_bytes);
+
+grpc_method_config* grpc_method_config_ref(grpc_method_config* method_config);
+void grpc_method_config_unref(grpc_method_config* method_config);
+
+/// These methods return NULL if the requested field is unset.
+/// The caller does NOT take ownership of the result.
+bool* grpc_method_config_get_wait_for_ready(grpc_method_config* method_config);
+gpr_timespec* grpc_method_config_get_timeout(grpc_method_config* method_config);
+int32_t* grpc_method_config_get_max_request_message_bytes(
+    grpc_method_config* method_config);
+int32_t* grpc_method_config_get_max_response_message_bytes(
+    grpc_method_config* method_config);
 
 /// Results reported from a grpc_resolver.
 typedef struct grpc_resolver_result grpc_resolver_result;
@@ -155,6 +98,22 @@
 /// Caller does NOT take ownership of result.
 const char* grpc_resolver_result_get_lb_policy_name(
     grpc_resolver_result* result);
->>>>>>> 1beb35b2
+
+/// Adds a method config.  \a paths indicates the set of path names
+/// for which this config applies.  Each name is of one of the following
+/// forms:
+///   service/method -- specifies exact service and method name
+///   service/*      -- matches all methods for the specified service
+///   *              -- matches all methods for all services
+/// Takes new references to all elements of \a paths and to \a method_config.
+void grpc_resolver_result_add_method_config(grpc_resolver_result* result,
+                                            grpc_mdstr** paths,
+                                            size_t num_paths,
+                                            grpc_method_config* method_config);
+
+/// Returns NULL if the method has no config.
+/// Caller does NOT take ownership of result.
+grpc_method_config* grpc_resolver_result_get_method_config(
+    grpc_resolver_result* result, grpc_mdstr* path);
 
 #endif /* GRPC_CORE_EXT_CLIENT_CONFIG_RESOLVER_RESULT_H */