--- conflicted
+++ resolved
@@ -334,14 +334,8 @@
     explicit FallbackHelper(RefCountedPtr<XdsLb> parent)
         : parent_(std::move(parent)) {}
 
-<<<<<<< HEAD
-    Subchannel* CreateSubchannel(const grpc_channel_args& args) override;
-=======
     RefCountedPtr<SubchannelInterface> CreateSubchannel(
         const grpc_channel_args& args) override;
-    grpc_channel* CreateChannel(const char* target,
-                                const grpc_channel_args& args) override;
->>>>>>> d2620149
     void UpdateState(grpc_connectivity_state state,
                      UniquePtr<SubchannelPicker> picker) override;
     void RequestReresolution() override;
@@ -379,14 +373,8 @@
         explicit Helper(RefCountedPtr<LocalityEntry> entry)
             : entry_(std::move(entry)) {}
 
-<<<<<<< HEAD
-        Subchannel* CreateSubchannel(const grpc_channel_args& args) override;
-=======
         RefCountedPtr<SubchannelInterface> CreateSubchannel(
             const grpc_channel_args& args) override;
-        grpc_channel* CreateChannel(const char* target,
-                                    const grpc_channel_args& args) override;
->>>>>>> d2620149
         void UpdateState(grpc_connectivity_state state,
                          UniquePtr<SubchannelPicker> picker) override;
         void RequestReresolution() override;
