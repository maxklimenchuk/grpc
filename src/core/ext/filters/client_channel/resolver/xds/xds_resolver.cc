/*
 *
 * Copyright 2019 gRPC authors.
 *
 * Licensed under the Apache License, Version 2.0 (the "License");
 * you may not use this file except in compliance with the License.
 * You may obtain a copy of the License at
 *
 *     http://www.apache.org/licenses/LICENSE-2.0
 *
 * Unless required by applicable law or agreed to in writing, software
 * distributed under the License is distributed on an "AS IS" BASIS,
 * WITHOUT WARRANTIES OR CONDITIONS OF ANY KIND, either express or implied.
 * See the License for the specific language governing permissions and
 * limitations under the License.
 *
 */

#include <grpc/support/port_platform.h>

#include "src/core/ext/filters/client_channel/resolver_registry.h"
#include "src/core/ext/filters/client_channel/xds/xds_client.h"
#include "src/core/lib/gprpp/string_view.h"

namespace grpc_core {

namespace {

//
// XdsResolver
//

class XdsResolver : public Resolver {
 public:
  explicit XdsResolver(ResolverArgs args)
      : Resolver(args.logical_thread, std::move(args.result_handler)),
        args_(grpc_channel_args_copy(args.args)),
        interested_parties_(args.pollset_set) {
    char* path = args.uri->path;
    if (path[0] == '/') ++path;
    server_name_.reset(gpr_strdup(path));
  }

  ~XdsResolver() override { grpc_channel_args_destroy(args_); }

  void StartLocked() override;

  void ShutdownLocked() override { xds_client_.reset(); }

 private:
  class ServiceConfigWatcher : public XdsClient::ServiceConfigWatcherInterface {
   public:
    explicit ServiceConfigWatcher(RefCountedPtr<XdsResolver> resolver)
        : resolver_(std::move(resolver)) {}
    void OnServiceConfigChanged(
        RefCountedPtr<ServiceConfig> service_config) override;
    void OnError(grpc_error* error) override;

   private:
    RefCountedPtr<XdsResolver> resolver_;
  };

  grpc_core::UniquePtr<char> server_name_;
  const grpc_channel_args* args_;
  grpc_pollset_set* interested_parties_;
  OrphanablePtr<XdsClient> xds_client_;
};

void XdsResolver::ServiceConfigWatcher::OnServiceConfigChanged(
    RefCountedPtr<ServiceConfig> service_config) {
  if (resolver_->xds_client_ == nullptr) return;
  grpc_arg xds_client_arg = resolver_->xds_client_->MakeChannelArg();
  Result result;
  result.args =
      grpc_channel_args_copy_and_add(resolver_->args_, &xds_client_arg, 1);
  result.service_config = std::move(service_config);
  resolver_->result_handler()->ReturnResult(std::move(result));
}

void XdsResolver::ServiceConfigWatcher::OnError(grpc_error* error) {
  if (resolver_->xds_client_ == nullptr) return;
  grpc_arg xds_client_arg = resolver_->xds_client_->MakeChannelArg();
  Result result;
  result.args =
      grpc_channel_args_copy_and_add(resolver_->args_, &xds_client_arg, 1);
  result.service_config_error = error;
  resolver_->result_handler()->ReturnResult(std::move(result));
}

void XdsResolver::StartLocked() {
  grpc_error* error = GRPC_ERROR_NONE;
  xds_client_ = MakeOrphanable<XdsClient>(
<<<<<<< HEAD
      logical_thread(), interested_parties_, StringView(server_name_.get()),
      MakeUnique<ServiceConfigWatcher>(Ref()), *args_, &error);
=======
      combiner(), interested_parties_, StringView(server_name_.get()),
      grpc_core::MakeUnique<ServiceConfigWatcher>(Ref()), *args_, &error);
>>>>>>> c564d28f
  if (error != GRPC_ERROR_NONE) {
    gpr_log(GPR_ERROR,
            "Failed to create xds client -- channel will remain in "
            "TRANSIENT_FAILURE: %s",
            grpc_error_string(error));
    result_handler()->ReturnError(error);
  }
}

//
// Factory
//

class XdsResolverFactory : public ResolverFactory {
 public:
  bool IsValidUri(const grpc_uri* uri) const override {
    if (GPR_UNLIKELY(0 != strcmp(uri->authority, ""))) {
      gpr_log(GPR_ERROR, "URI authority not supported");
      return false;
    }
    return true;
  }

  OrphanablePtr<Resolver> CreateResolver(ResolverArgs args) const override {
    if (!IsValidUri(args.uri)) return nullptr;
    return MakeOrphanable<XdsResolver>(std::move(args));
  }

  const char* scheme() const override { return "xds-experimental"; }
};

}  // namespace

}  // namespace grpc_core

void grpc_resolver_xds_init() {
  grpc_core::ResolverRegistry::Builder::RegisterResolverFactory(
      grpc_core::MakeUnique<grpc_core::XdsResolverFactory>());
}

void grpc_resolver_xds_shutdown() {}<|MERGE_RESOLUTION|>--- conflicted
+++ resolved
@@ -90,13 +90,8 @@
 void XdsResolver::StartLocked() {
   grpc_error* error = GRPC_ERROR_NONE;
   xds_client_ = MakeOrphanable<XdsClient>(
-<<<<<<< HEAD
-      logical_thread(), interested_parties_, StringView(server_name_.get()),
-      MakeUnique<ServiceConfigWatcher>(Ref()), *args_, &error);
-=======
       combiner(), interested_parties_, StringView(server_name_.get()),
       grpc_core::MakeUnique<ServiceConfigWatcher>(Ref()), *args_, &error);
->>>>>>> c564d28f
   if (error != GRPC_ERROR_NONE) {
     gpr_log(GPR_ERROR,
             "Failed to create xds client -- channel will remain in "
