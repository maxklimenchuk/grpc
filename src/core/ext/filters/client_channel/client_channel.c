/*
 *
 * Copyright 2015 gRPC authors.
 *
 * Licensed under the Apache License, Version 2.0 (the "License");
 * you may not use this file except in compliance with the License.
 * You may obtain a copy of the License at
 *
 *     http://www.apache.org/licenses/LICENSE-2.0
 *
 * Unless required by applicable law or agreed to in writing, software
 * distributed under the License is distributed on an "AS IS" BASIS,
 * WITHOUT WARRANTIES OR CONDITIONS OF ANY KIND, either express or implied.
 * See the License for the specific language governing permissions and
 * limitations under the License.
 *
 */

#include "src/core/ext/filters/client_channel/client_channel.h"

#include <stdbool.h>
#include <stdio.h>
#include <string.h>

#include <grpc/support/alloc.h>
#include <grpc/support/log.h>
#include <grpc/support/string_util.h>
#include <grpc/support/sync.h>
#include <grpc/support/useful.h>

#include "src/core/ext/filters/client_channel/http_connect_handshaker.h"
#include "src/core/ext/filters/client_channel/lb_policy_registry.h"
#include "src/core/ext/filters/client_channel/proxy_mapper_registry.h"
#include "src/core/ext/filters/client_channel/resolver_registry.h"
#include "src/core/ext/filters/client_channel/retry_throttle.h"
#include "src/core/ext/filters/client_channel/subchannel.h"
#include "src/core/ext/filters/deadline/deadline_filter.h"
#include "src/core/lib/channel/channel_args.h"
#include "src/core/lib/channel/connected_channel.h"
#include "src/core/lib/iomgr/combiner.h"
#include "src/core/lib/iomgr/iomgr.h"
#include "src/core/lib/iomgr/polling_entity.h"
#include "src/core/lib/profiling/timers.h"
#include "src/core/lib/slice/slice_internal.h"
#include "src/core/lib/support/string.h"
#include "src/core/lib/surface/channel.h"
#include "src/core/lib/transport/connectivity_state.h"
#include "src/core/lib/transport/metadata.h"
#include "src/core/lib/transport/metadata_batch.h"
#include "src/core/lib/transport/service_config.h"
#include "src/core/lib/transport/static_metadata.h"

/* Client channel implementation */

grpc_tracer_flag grpc_client_channel_trace =
    GRPC_TRACER_INITIALIZER(false, "client_channel");

/*************************************************************************
 * METHOD-CONFIG TABLE
 */

typedef enum {
  /* zero so it can be default initialized */
  WAIT_FOR_READY_UNSET = 0,
  WAIT_FOR_READY_FALSE,
  WAIT_FOR_READY_TRUE
} wait_for_ready_value;

typedef struct {
  gpr_refcount refs;
  grpc_millis timeout;
  wait_for_ready_value wait_for_ready;
} method_parameters;

static method_parameters *method_parameters_ref(
    method_parameters *method_params) {
  gpr_ref(&method_params->refs);
  return method_params;
}

static void method_parameters_unref(method_parameters *method_params) {
  if (gpr_unref(&method_params->refs)) {
    gpr_free(method_params);
  }
}

static void method_parameters_free(grpc_exec_ctx *exec_ctx, void *value) {
  method_parameters_unref(value);
}

static bool parse_wait_for_ready(grpc_json *field,
                                 wait_for_ready_value *wait_for_ready) {
  if (field->type != GRPC_JSON_TRUE && field->type != GRPC_JSON_FALSE) {
    return false;
  }
  *wait_for_ready = field->type == GRPC_JSON_TRUE ? WAIT_FOR_READY_TRUE
                                                  : WAIT_FOR_READY_FALSE;
  return true;
}

static bool parse_timeout(grpc_json *field, grpc_millis *timeout) {
  if (field->type != GRPC_JSON_STRING) return false;
  size_t len = strlen(field->value);
  if (field->value[len - 1] != 's') return false;
  char *buf = gpr_strdup(field->value);
  buf[len - 1] = '\0';  // Remove trailing 's'.
  char *decimal_point = strchr(buf, '.');
  int nanos = 0;
  if (decimal_point != NULL) {
    *decimal_point = '\0';
    nanos = gpr_parse_nonnegative_int(decimal_point + 1);
    if (nanos == -1) {
      gpr_free(buf);
      return false;
    }
    // There should always be exactly 3, 6, or 9 fractional digits.
    int multiplier = 1;
    switch (strlen(decimal_point + 1)) {
      case 9:
        break;
      case 6:
        multiplier *= 1000;
        break;
      case 3:
        multiplier *= 1000000;
        break;
      default:  // Unsupported number of digits.
        gpr_free(buf);
        return false;
    }
    nanos *= multiplier;
  }
  int seconds = gpr_parse_nonnegative_int(buf);
  gpr_free(buf);
  if (seconds == -1) return false;
  *timeout = seconds * GPR_MS_PER_SEC + nanos / GPR_NS_PER_MS;
  return true;
}

static void *method_parameters_create_from_json(const grpc_json *json) {
  wait_for_ready_value wait_for_ready = WAIT_FOR_READY_UNSET;
  grpc_millis timeout = 0;
  for (grpc_json *field = json->child; field != NULL; field = field->next) {
    if (field->key == NULL) continue;
    if (strcmp(field->key, "waitForReady") == 0) {
      if (wait_for_ready != WAIT_FOR_READY_UNSET) return NULL;  // Duplicate.
      if (!parse_wait_for_ready(field, &wait_for_ready)) return NULL;
    } else if (strcmp(field->key, "timeout") == 0) {
      if (timeout > 0) return NULL;  // Duplicate.
      if (!parse_timeout(field, &timeout)) return NULL;
    }
  }
  method_parameters *value = gpr_malloc(sizeof(method_parameters));
  gpr_ref_init(&value->refs, 1);
  value->timeout = timeout;
  value->wait_for_ready = wait_for_ready;
  return value;
}

struct external_connectivity_watcher;

/*************************************************************************
 * CHANNEL-WIDE FUNCTIONS
 */

typedef struct client_channel_channel_data {
  /** resolver for this channel */
  grpc_resolver *resolver;
  /** have we started resolving this channel */
  bool started_resolving;
  /** is deadline checking enabled? */
  bool deadline_checking_enabled;
  /** client channel factory */
  grpc_client_channel_factory *client_channel_factory;

  /** combiner protecting all variables below in this data structure */
  grpc_combiner *combiner;
  /** currently active load balancer */
  grpc_lb_policy *lb_policy;
  /** retry throttle data */
  grpc_server_retry_throttle_data *retry_throttle_data;
  /** maps method names to method_parameters structs */
  grpc_slice_hash_table *method_params_table;
  /** incoming resolver result - set by resolver.next() */
  grpc_channel_args *resolver_result;
  /** a list of closures that are all waiting for resolver result to come in */
  grpc_closure_list waiting_for_resolver_result_closures;
  /** resolver callback */
  grpc_closure on_resolver_result_changed;
  /** connectivity state being tracked */
  grpc_connectivity_state_tracker state_tracker;
  /** when an lb_policy arrives, should we try to exit idle */
  bool exit_idle_when_lb_policy_arrives;
  /** owning stack */
  grpc_channel_stack *owning_stack;
  /** interested parties (owned) */
  grpc_pollset_set *interested_parties;

  /* external_connectivity_watcher_list head is guarded by its own mutex, since
   * counts need to be grabbed immediately without polling on a cq */
  gpr_mu external_connectivity_watcher_list_mu;
  struct external_connectivity_watcher *external_connectivity_watcher_list_head;

  /* the following properties are guarded by a mutex since API's require them
     to be instantaneously available */
  gpr_mu info_mu;
  char *info_lb_policy_name;
  /** service config in JSON form */
  char *info_service_config_json;
} channel_data;

/** We create one watcher for each new lb_policy that is returned from a
    resolver, to watch for state changes from the lb_policy. When a state
    change is seen, we update the channel, and create a new watcher. */
typedef struct {
  channel_data *chand;
  grpc_closure on_changed;
  grpc_connectivity_state state;
  grpc_lb_policy *lb_policy;
} lb_policy_connectivity_watcher;

static void watch_lb_policy_locked(grpc_exec_ctx *exec_ctx, channel_data *chand,
                                   grpc_lb_policy *lb_policy,
                                   grpc_connectivity_state current_state);

static void set_channel_connectivity_state_locked(grpc_exec_ctx *exec_ctx,
                                                  channel_data *chand,
                                                  grpc_connectivity_state state,
                                                  grpc_error *error,
                                                  const char *reason) {
  /* TODO: Improve failure handling:
   * - Make it possible for policies to return GRPC_CHANNEL_TRANSIENT_FAILURE.
   * - Hand over pending picks from old policies during the switch that happens
   *   when resolver provides an update. */
  if (chand->lb_policy != NULL) {
    if (state == GRPC_CHANNEL_TRANSIENT_FAILURE) {
      /* cancel picks with wait_for_ready=false */
      grpc_lb_policy_cancel_picks_locked(
          exec_ctx, chand->lb_policy,
          /* mask= */ GRPC_INITIAL_METADATA_WAIT_FOR_READY,
          /* check= */ 0, GRPC_ERROR_REF(error));
    } else if (state == GRPC_CHANNEL_SHUTDOWN) {
      /* cancel all picks */
      grpc_lb_policy_cancel_picks_locked(exec_ctx, chand->lb_policy,
                                         /* mask= */ 0, /* check= */ 0,
                                         GRPC_ERROR_REF(error));
    }
  }
  if (GRPC_TRACER_ON(grpc_client_channel_trace)) {
    gpr_log(GPR_DEBUG, "chand=%p: setting connectivity state to %s", chand,
            grpc_connectivity_state_name(state));
  }
  grpc_connectivity_state_set(exec_ctx, &chand->state_tracker, state, error,
                              reason);
}

static void on_lb_policy_state_changed_locked(grpc_exec_ctx *exec_ctx,
                                              void *arg, grpc_error *error) {
  lb_policy_connectivity_watcher *w = arg;
  grpc_connectivity_state publish_state = w->state;
  /* check if the notification is for the latest policy */
  if (w->lb_policy == w->chand->lb_policy) {
    if (GRPC_TRACER_ON(grpc_client_channel_trace)) {
      gpr_log(GPR_DEBUG, "chand=%p: lb_policy=%p state changed to %s", w->chand,
              w->lb_policy, grpc_connectivity_state_name(w->state));
    }
    if (publish_state == GRPC_CHANNEL_SHUTDOWN && w->chand->resolver != NULL) {
      publish_state = GRPC_CHANNEL_TRANSIENT_FAILURE;
      grpc_resolver_channel_saw_error_locked(exec_ctx, w->chand->resolver);
      GRPC_LB_POLICY_UNREF(exec_ctx, w->chand->lb_policy, "channel");
      w->chand->lb_policy = NULL;
    }
    set_channel_connectivity_state_locked(exec_ctx, w->chand, publish_state,
                                          GRPC_ERROR_REF(error), "lb_changed");
    if (w->state != GRPC_CHANNEL_SHUTDOWN) {
      watch_lb_policy_locked(exec_ctx, w->chand, w->lb_policy, w->state);
    }
  }
  GRPC_CHANNEL_STACK_UNREF(exec_ctx, w->chand->owning_stack, "watch_lb_policy");
  gpr_free(w);
}

static void watch_lb_policy_locked(grpc_exec_ctx *exec_ctx, channel_data *chand,
                                   grpc_lb_policy *lb_policy,
                                   grpc_connectivity_state current_state) {
  lb_policy_connectivity_watcher *w = gpr_malloc(sizeof(*w));
  GRPC_CHANNEL_STACK_REF(chand->owning_stack, "watch_lb_policy");
  w->chand = chand;
  GRPC_CLOSURE_INIT(&w->on_changed, on_lb_policy_state_changed_locked, w,
                    grpc_combiner_scheduler(chand->combiner));
  w->state = current_state;
  w->lb_policy = lb_policy;
  grpc_lb_policy_notify_on_state_change_locked(exec_ctx, lb_policy, &w->state,
                                               &w->on_changed);
}

static void start_resolving_locked(grpc_exec_ctx *exec_ctx,
                                   channel_data *chand) {
  if (GRPC_TRACER_ON(grpc_client_channel_trace)) {
    gpr_log(GPR_DEBUG, "chand=%p: starting name resolution", chand);
  }
  GPR_ASSERT(!chand->started_resolving);
  chand->started_resolving = true;
  GRPC_CHANNEL_STACK_REF(chand->owning_stack, "resolver");
  grpc_resolver_next_locked(exec_ctx, chand->resolver, &chand->resolver_result,
                            &chand->on_resolver_result_changed);
}

typedef struct {
  char *server_name;
  grpc_server_retry_throttle_data *retry_throttle_data;
} service_config_parsing_state;

static void parse_retry_throttle_params(const grpc_json *field, void *arg) {
  service_config_parsing_state *parsing_state = arg;
  if (strcmp(field->key, "retryThrottling") == 0) {
    if (parsing_state->retry_throttle_data != NULL) return;  // Duplicate.
    if (field->type != GRPC_JSON_OBJECT) return;
    int max_milli_tokens = 0;
    int milli_token_ratio = 0;
    for (grpc_json *sub_field = field->child; sub_field != NULL;
         sub_field = sub_field->next) {
      if (sub_field->key == NULL) return;
      if (strcmp(sub_field->key, "maxTokens") == 0) {
        if (max_milli_tokens != 0) return;  // Duplicate.
        if (sub_field->type != GRPC_JSON_NUMBER) return;
        max_milli_tokens = gpr_parse_nonnegative_int(sub_field->value);
        if (max_milli_tokens == -1) return;
        max_milli_tokens *= 1000;
      } else if (strcmp(sub_field->key, "tokenRatio") == 0) {
        if (milli_token_ratio != 0) return;  // Duplicate.
        if (sub_field->type != GRPC_JSON_NUMBER) return;
        // We support up to 3 decimal digits.
        size_t whole_len = strlen(sub_field->value);
        uint32_t multiplier = 1;
        uint32_t decimal_value = 0;
        const char *decimal_point = strchr(sub_field->value, '.');
        if (decimal_point != NULL) {
          whole_len = (size_t)(decimal_point - sub_field->value);
          multiplier = 1000;
          size_t decimal_len = strlen(decimal_point + 1);
          if (decimal_len > 3) decimal_len = 3;
          if (!gpr_parse_bytes_to_uint32(decimal_point + 1, decimal_len,
                                         &decimal_value)) {
            return;
          }
          uint32_t decimal_multiplier = 1;
          for (size_t i = 0; i < (3 - decimal_len); ++i) {
            decimal_multiplier *= 10;
          }
          decimal_value *= decimal_multiplier;
        }
        uint32_t whole_value;
        if (!gpr_parse_bytes_to_uint32(sub_field->value, whole_len,
                                       &whole_value)) {
          return;
        }
        milli_token_ratio = (int)((whole_value * multiplier) + decimal_value);
        if (milli_token_ratio <= 0) return;
      }
    }
    parsing_state->retry_throttle_data =
        grpc_retry_throttle_map_get_data_for_server(
            parsing_state->server_name, max_milli_tokens, milli_token_ratio);
  }
}

static void on_resolver_result_changed_locked(grpc_exec_ctx *exec_ctx,
                                              void *arg, grpc_error *error) {
  channel_data *chand = arg;
  if (GRPC_TRACER_ON(grpc_client_channel_trace)) {
    gpr_log(GPR_DEBUG, "chand=%p: got resolver result: error=%s", chand,
            grpc_error_string(error));
  }
  // Extract the following fields from the resolver result, if non-NULL.
  bool lb_policy_updated = false;
  char *lb_policy_name = NULL;
  bool lb_policy_name_changed = false;
  grpc_lb_policy *new_lb_policy = NULL;
  char *service_config_json = NULL;
  grpc_server_retry_throttle_data *retry_throttle_data = NULL;
  grpc_slice_hash_table *method_params_table = NULL;
  if (chand->resolver_result != NULL) {
    // Find LB policy name.
    const grpc_arg *channel_arg =
        grpc_channel_args_find(chand->resolver_result, GRPC_ARG_LB_POLICY_NAME);
    if (channel_arg != NULL) {
      GPR_ASSERT(channel_arg->type == GRPC_ARG_STRING);
      lb_policy_name = channel_arg->value.string;
    }
    // Special case: If at least one balancer address is present, we use
    // the grpclb policy, regardless of what the resolver actually specified.
    channel_arg =
        grpc_channel_args_find(chand->resolver_result, GRPC_ARG_LB_ADDRESSES);
    if (channel_arg != NULL && channel_arg->type == GRPC_ARG_POINTER) {
      grpc_lb_addresses *addresses = channel_arg->value.pointer.p;
      bool found_balancer_address = false;
      for (size_t i = 0; i < addresses->num_addresses; ++i) {
        if (addresses->addresses[i].is_balancer) {
          found_balancer_address = true;
          break;
        }
      }
      if (found_balancer_address) {
        if (lb_policy_name != NULL && strcmp(lb_policy_name, "grpclb") != 0) {
          gpr_log(GPR_INFO,
                  "resolver requested LB policy %s but provided at least one "
                  "balancer address -- forcing use of grpclb LB policy",
                  lb_policy_name);
        }
        lb_policy_name = "grpclb";
      }
    }
    // Use pick_first if nothing was specified and we didn't select grpclb
    // above.
    if (lb_policy_name == NULL) lb_policy_name = "pick_first";
    grpc_lb_policy_args lb_policy_args;
    lb_policy_args.args = chand->resolver_result;
    lb_policy_args.client_channel_factory = chand->client_channel_factory;
    lb_policy_args.combiner = chand->combiner;
    // Check to see if we're already using the right LB policy.
    // Note: It's safe to use chand->info_lb_policy_name here without
    // taking a lock on chand->info_mu, because this function is the
    // only thing that modifies its value, and it can only be invoked
    // once at any given time.
    lb_policy_name_changed =
        chand->info_lb_policy_name == NULL ||
        strcmp(chand->info_lb_policy_name, lb_policy_name) != 0;
    if (chand->lb_policy != NULL && !lb_policy_name_changed) {
      // Continue using the same LB policy.  Update with new addresses.
      lb_policy_updated = true;
      grpc_lb_policy_update_locked(exec_ctx, chand->lb_policy, &lb_policy_args);
    } else {
      // Instantiate new LB policy.
      new_lb_policy =
          grpc_lb_policy_create(exec_ctx, lb_policy_name, &lb_policy_args);
      if (new_lb_policy == NULL) {
        gpr_log(GPR_ERROR, "could not create LB policy \"%s\"", lb_policy_name);
      }
    }
    // Find service config.
    channel_arg =
        grpc_channel_args_find(chand->resolver_result, GRPC_ARG_SERVICE_CONFIG);
    if (channel_arg != NULL) {
      GPR_ASSERT(channel_arg->type == GRPC_ARG_STRING);
      service_config_json = gpr_strdup(channel_arg->value.string);
      grpc_service_config *service_config =
          grpc_service_config_create(service_config_json);
      if (service_config != NULL) {
        channel_arg =
            grpc_channel_args_find(chand->resolver_result, GRPC_ARG_SERVER_URI);
        GPR_ASSERT(channel_arg != NULL);
        GPR_ASSERT(channel_arg->type == GRPC_ARG_STRING);
        grpc_uri *uri =
            grpc_uri_parse(exec_ctx, channel_arg->value.string, true);
        GPR_ASSERT(uri->path[0] != '\0');
        service_config_parsing_state parsing_state;
        memset(&parsing_state, 0, sizeof(parsing_state));
        parsing_state.server_name =
            uri->path[0] == '/' ? uri->path + 1 : uri->path;
        grpc_service_config_parse_global_params(
            service_config, parse_retry_throttle_params, &parsing_state);
        grpc_uri_destroy(uri);
        retry_throttle_data = parsing_state.retry_throttle_data;
        method_params_table = grpc_service_config_create_method_config_table(
            exec_ctx, service_config, method_parameters_create_from_json,
            method_parameters_free);
        grpc_service_config_destroy(service_config);
      }
    }
    // Before we clean up, save a copy of lb_policy_name, since it might
    // be pointing to data inside chand->resolver_result.
    // The copy will be saved in chand->lb_policy_name below.
    lb_policy_name = gpr_strdup(lb_policy_name);
    grpc_channel_args_destroy(exec_ctx, chand->resolver_result);
    chand->resolver_result = NULL;
  }
  if (GRPC_TRACER_ON(grpc_client_channel_trace)) {
    gpr_log(GPR_DEBUG,
            "chand=%p: resolver result: lb_policy_name=\"%s\"%s, "
            "service_config=\"%s\"",
            chand, lb_policy_name, lb_policy_name_changed ? " (changed)" : "",
            service_config_json);
  }
  // Now swap out fields in chand.  Note that the new values may still
  // be NULL if (e.g.) the resolver failed to return results or the
  // results did not contain the necessary data.
  //
  // First, swap out the data used by cc_get_channel_info().
  gpr_mu_lock(&chand->info_mu);
  if (lb_policy_name != NULL) {
    gpr_free(chand->info_lb_policy_name);
    chand->info_lb_policy_name = lb_policy_name;
  }
  if (service_config_json != NULL) {
    gpr_free(chand->info_service_config_json);
    chand->info_service_config_json = service_config_json;
  }
  gpr_mu_unlock(&chand->info_mu);
  // Swap out the retry throttle data.
  if (chand->retry_throttle_data != NULL) {
    grpc_server_retry_throttle_data_unref(chand->retry_throttle_data);
  }
  chand->retry_throttle_data = retry_throttle_data;
  // Swap out the method params table.
  if (chand->method_params_table != NULL) {
    grpc_slice_hash_table_unref(exec_ctx, chand->method_params_table);
  }
  chand->method_params_table = method_params_table;
  // If we have a new LB policy or are shutting down (in which case
  // new_lb_policy will be NULL), swap out the LB policy, unreffing the
  // old one and removing its fds from chand->interested_parties.
  // Note that we do NOT do this if either (a) we updated the existing
  // LB policy above or (b) we failed to create the new LB policy (in
  // which case we want to continue using the most recent one we had).
  if (new_lb_policy != NULL || error != GRPC_ERROR_NONE ||
      chand->resolver == NULL) {
    if (chand->lb_policy != NULL) {
      if (GRPC_TRACER_ON(grpc_client_channel_trace)) {
        gpr_log(GPR_DEBUG, "chand=%p: unreffing lb_policy=%p", chand,
                chand->lb_policy);
      }
      grpc_pollset_set_del_pollset_set(exec_ctx,
                                       chand->lb_policy->interested_parties,
                                       chand->interested_parties);
      GRPC_LB_POLICY_UNREF(exec_ctx, chand->lb_policy, "channel");
    }
    chand->lb_policy = new_lb_policy;
  }
  // Now that we've swapped out the relevant fields of chand, check for
  // error or shutdown.
  if (error != GRPC_ERROR_NONE || chand->resolver == NULL) {
    if (GRPC_TRACER_ON(grpc_client_channel_trace)) {
      gpr_log(GPR_DEBUG, "chand=%p: shutting down", chand);
    }
    if (chand->resolver != NULL) {
      if (GRPC_TRACER_ON(grpc_client_channel_trace)) {
        gpr_log(GPR_DEBUG, "chand=%p: shutting down resolver", chand);
      }
      grpc_resolver_shutdown_locked(exec_ctx, chand->resolver);
      GRPC_RESOLVER_UNREF(exec_ctx, chand->resolver, "channel");
      chand->resolver = NULL;
    }
    set_channel_connectivity_state_locked(
        exec_ctx, chand, GRPC_CHANNEL_SHUTDOWN,
        GRPC_ERROR_CREATE_REFERENCING_FROM_STATIC_STRING(
            "Got resolver result after disconnection", &error, 1),
        "resolver_gone");
    GRPC_CHANNEL_STACK_UNREF(exec_ctx, chand->owning_stack, "resolver");
    grpc_closure_list_fail_all(&chand->waiting_for_resolver_result_closures,
                               GRPC_ERROR_CREATE_REFERENCING_FROM_STATIC_STRING(
                                   "Channel disconnected", &error, 1));
    GRPC_CLOSURE_LIST_SCHED(exec_ctx,
                            &chand->waiting_for_resolver_result_closures);
  } else {  // Not shutting down.
    grpc_connectivity_state state = GRPC_CHANNEL_TRANSIENT_FAILURE;
    grpc_error *state_error =
        GRPC_ERROR_CREATE_FROM_STATIC_STRING("No load balancing policy");
    if (new_lb_policy != NULL) {
      if (GRPC_TRACER_ON(grpc_client_channel_trace)) {
        gpr_log(GPR_DEBUG, "chand=%p: initializing new LB policy", chand);
      }
      GRPC_ERROR_UNREF(state_error);
      state = grpc_lb_policy_check_connectivity_locked(exec_ctx, new_lb_policy,
                                                       &state_error);
      grpc_pollset_set_add_pollset_set(exec_ctx,
                                       new_lb_policy->interested_parties,
                                       chand->interested_parties);
      GRPC_CLOSURE_LIST_SCHED(exec_ctx,
                              &chand->waiting_for_resolver_result_closures);
      if (chand->exit_idle_when_lb_policy_arrives) {
        grpc_lb_policy_exit_idle_locked(exec_ctx, new_lb_policy);
        chand->exit_idle_when_lb_policy_arrives = false;
      }
      watch_lb_policy_locked(exec_ctx, chand, new_lb_policy, state);
    }
    if (!lb_policy_updated) {
      set_channel_connectivity_state_locked(exec_ctx, chand, state,
                                            GRPC_ERROR_REF(state_error),
                                            "new_lb+resolver");
    }
    grpc_resolver_next_locked(exec_ctx, chand->resolver,
                              &chand->resolver_result,
                              &chand->on_resolver_result_changed);
    GRPC_ERROR_UNREF(state_error);
  }
}

static void start_transport_op_locked(grpc_exec_ctx *exec_ctx, void *arg,
                                      grpc_error *error_ignored) {
  grpc_transport_op *op = arg;
  grpc_channel_element *elem = op->handler_private.extra_arg;
  channel_data *chand = elem->channel_data;

  if (op->on_connectivity_state_change != NULL) {
    grpc_connectivity_state_notify_on_state_change(
        exec_ctx, &chand->state_tracker, op->connectivity_state,
        op->on_connectivity_state_change);
    op->on_connectivity_state_change = NULL;
    op->connectivity_state = NULL;
  }

  if (op->send_ping != NULL) {
    if (chand->lb_policy == NULL) {
      GRPC_CLOSURE_SCHED(
          exec_ctx, op->send_ping,
          GRPC_ERROR_CREATE_FROM_STATIC_STRING("Ping with no load balancing"));
    } else {
      grpc_lb_policy_ping_one_locked(exec_ctx, chand->lb_policy, op->send_ping);
      op->bind_pollset = NULL;
    }
    op->send_ping = NULL;
  }

  if (op->disconnect_with_error != GRPC_ERROR_NONE) {
    if (chand->resolver != NULL) {
      set_channel_connectivity_state_locked(
          exec_ctx, chand, GRPC_CHANNEL_SHUTDOWN,
          GRPC_ERROR_REF(op->disconnect_with_error), "disconnect");
      grpc_resolver_shutdown_locked(exec_ctx, chand->resolver);
      GRPC_RESOLVER_UNREF(exec_ctx, chand->resolver, "channel");
      chand->resolver = NULL;
      if (!chand->started_resolving) {
        grpc_closure_list_fail_all(&chand->waiting_for_resolver_result_closures,
                                   GRPC_ERROR_REF(op->disconnect_with_error));
        GRPC_CLOSURE_LIST_SCHED(exec_ctx,
                                &chand->waiting_for_resolver_result_closures);
      }
      if (chand->lb_policy != NULL) {
        grpc_pollset_set_del_pollset_set(exec_ctx,
                                         chand->lb_policy->interested_parties,
                                         chand->interested_parties);
        GRPC_LB_POLICY_UNREF(exec_ctx, chand->lb_policy, "channel");
        chand->lb_policy = NULL;
      }
    }
    GRPC_ERROR_UNREF(op->disconnect_with_error);
  }
  GRPC_CHANNEL_STACK_UNREF(exec_ctx, chand->owning_stack, "start_transport_op");

  GRPC_CLOSURE_SCHED(exec_ctx, op->on_consumed, GRPC_ERROR_NONE);
}

static void cc_start_transport_op(grpc_exec_ctx *exec_ctx,
                                  grpc_channel_element *elem,
                                  grpc_transport_op *op) {
  channel_data *chand = elem->channel_data;

  GPR_ASSERT(op->set_accept_stream == false);
  if (op->bind_pollset != NULL) {
    grpc_pollset_set_add_pollset(exec_ctx, chand->interested_parties,
                                 op->bind_pollset);
  }

  op->handler_private.extra_arg = elem;
  GRPC_CHANNEL_STACK_REF(chand->owning_stack, "start_transport_op");
  GRPC_CLOSURE_SCHED(
      exec_ctx,
      GRPC_CLOSURE_INIT(&op->handler_private.closure, start_transport_op_locked,
                        op, grpc_combiner_scheduler(chand->combiner)),
      GRPC_ERROR_NONE);
}

static void cc_get_channel_info(grpc_exec_ctx *exec_ctx,
                                grpc_channel_element *elem,
                                const grpc_channel_info *info) {
  channel_data *chand = elem->channel_data;
  gpr_mu_lock(&chand->info_mu);
  if (info->lb_policy_name != NULL) {
    *info->lb_policy_name = chand->info_lb_policy_name == NULL
                                ? NULL
                                : gpr_strdup(chand->info_lb_policy_name);
  }
  if (info->service_config_json != NULL) {
    *info->service_config_json =
        chand->info_service_config_json == NULL
            ? NULL
            : gpr_strdup(chand->info_service_config_json);
  }
  gpr_mu_unlock(&chand->info_mu);
}

/* Constructor for channel_data */
static grpc_error *cc_init_channel_elem(grpc_exec_ctx *exec_ctx,
                                        grpc_channel_element *elem,
                                        grpc_channel_element_args *args) {
  channel_data *chand = elem->channel_data;
  GPR_ASSERT(args->is_last);
  GPR_ASSERT(elem->filter == &grpc_client_channel_filter);
  // Initialize data members.
  chand->combiner = grpc_combiner_create();
  gpr_mu_init(&chand->info_mu);
  gpr_mu_init(&chand->external_connectivity_watcher_list_mu);

  gpr_mu_lock(&chand->external_connectivity_watcher_list_mu);
  chand->external_connectivity_watcher_list_head = NULL;
  gpr_mu_unlock(&chand->external_connectivity_watcher_list_mu);

  chand->owning_stack = args->channel_stack;
  GRPC_CLOSURE_INIT(&chand->on_resolver_result_changed,
                    on_resolver_result_changed_locked, chand,
                    grpc_combiner_scheduler(chand->combiner));
  chand->interested_parties = grpc_pollset_set_create();
  grpc_connectivity_state_init(&chand->state_tracker, GRPC_CHANNEL_IDLE,
                               "client_channel");
  // Record client channel factory.
  const grpc_arg *arg = grpc_channel_args_find(args->channel_args,
                                               GRPC_ARG_CLIENT_CHANNEL_FACTORY);
  if (arg == NULL) {
    return GRPC_ERROR_CREATE_FROM_STATIC_STRING(
        "Missing client channel factory in args for client channel filter");
  }
  if (arg->type != GRPC_ARG_POINTER) {
    return GRPC_ERROR_CREATE_FROM_STATIC_STRING(
        "client channel factory arg must be a pointer");
  }
  grpc_client_channel_factory_ref(arg->value.pointer.p);
  chand->client_channel_factory = arg->value.pointer.p;
  // Get server name to resolve, using proxy mapper if needed.
  arg = grpc_channel_args_find(args->channel_args, GRPC_ARG_SERVER_URI);
  if (arg == NULL) {
    return GRPC_ERROR_CREATE_FROM_STATIC_STRING(
        "Missing server uri in args for client channel filter");
  }
  if (arg->type != GRPC_ARG_STRING) {
    return GRPC_ERROR_CREATE_FROM_STATIC_STRING(
        "server uri arg must be a string");
  }
  char *proxy_name = NULL;
  grpc_channel_args *new_args = NULL;
  grpc_proxy_mappers_map_name(exec_ctx, arg->value.string, args->channel_args,
                              &proxy_name, &new_args);
  // Instantiate resolver.
  chand->resolver = grpc_resolver_create(
      exec_ctx, proxy_name != NULL ? proxy_name : arg->value.string,
      new_args != NULL ? new_args : args->channel_args,
      chand->interested_parties, chand->combiner);
  if (proxy_name != NULL) gpr_free(proxy_name);
  if (new_args != NULL) grpc_channel_args_destroy(exec_ctx, new_args);
  if (chand->resolver == NULL) {
    return GRPC_ERROR_CREATE_FROM_STATIC_STRING("resolver creation failed");
  }
  chand->deadline_checking_enabled =
      grpc_deadline_checking_enabled(args->channel_args);
  return GRPC_ERROR_NONE;
}

static void shutdown_resolver_locked(grpc_exec_ctx *exec_ctx, void *arg,
                                     grpc_error *error) {
  grpc_resolver *resolver = arg;
  grpc_resolver_shutdown_locked(exec_ctx, resolver);
  GRPC_RESOLVER_UNREF(exec_ctx, resolver, "channel");
}

/* Destructor for channel_data */
static void cc_destroy_channel_elem(grpc_exec_ctx *exec_ctx,
                                    grpc_channel_element *elem) {
  channel_data *chand = elem->channel_data;
  if (chand->resolver != NULL) {
    GRPC_CLOSURE_SCHED(
        exec_ctx, GRPC_CLOSURE_CREATE(shutdown_resolver_locked, chand->resolver,
                                      grpc_combiner_scheduler(chand->combiner)),
        GRPC_ERROR_NONE);
  }
  if (chand->client_channel_factory != NULL) {
    grpc_client_channel_factory_unref(exec_ctx, chand->client_channel_factory);
  }
  if (chand->lb_policy != NULL) {
    grpc_pollset_set_del_pollset_set(exec_ctx,
                                     chand->lb_policy->interested_parties,
                                     chand->interested_parties);
    GRPC_LB_POLICY_UNREF(exec_ctx, chand->lb_policy, "channel");
  }
  gpr_free(chand->info_lb_policy_name);
  gpr_free(chand->info_service_config_json);
  if (chand->retry_throttle_data != NULL) {
    grpc_server_retry_throttle_data_unref(chand->retry_throttle_data);
  }
  if (chand->method_params_table != NULL) {
    grpc_slice_hash_table_unref(exec_ctx, chand->method_params_table);
  }
  grpc_connectivity_state_destroy(exec_ctx, &chand->state_tracker);
  grpc_pollset_set_destroy(exec_ctx, chand->interested_parties);
  GRPC_COMBINER_UNREF(exec_ctx, chand->combiner, "client_channel");
  gpr_mu_destroy(&chand->info_mu);
  gpr_mu_destroy(&chand->external_connectivity_watcher_list_mu);
}

/*************************************************************************
 * PER-CALL FUNCTIONS
 */

// Max number of batches that can be pending on a call at any given
// time.  This includes:
//   recv_initial_metadata
//   send_initial_metadata
//   recv_message
//   send_message
//   recv_trailing_metadata
//   send_trailing_metadata
// We also add room for a single cancel_stream batch.
#define MAX_WAITING_BATCHES 7

/** Call data.  Holds a pointer to grpc_subchannel_call and the
    associated machinery to create such a pointer.
    Handles queueing of stream ops until a call object is ready, waiting
    for initial metadata before trying to create a call object,
    and handling cancellation gracefully. */
typedef struct client_channel_call_data {
  // State for handling deadlines.
  // The code in deadline_filter.c requires this to be the first field.
  // TODO(roth): This is slightly sub-optimal in that grpc_deadline_state
  // and this struct both independently store a pointer to the call
  // combiner.  If/when we have time, find a way to avoid this without
  // breaking the grpc_deadline_state abstraction.
  grpc_deadline_state deadline_state;

  grpc_slice path;  // Request path.
  gpr_timespec call_start_time;
<<<<<<< HEAD
  grpc_millis deadline;
=======
  gpr_timespec deadline;
  gpr_arena *arena;
  grpc_call_combiner *call_combiner;

>>>>>>> 9811915b
  grpc_server_retry_throttle_data *retry_throttle_data;
  method_parameters *method_params;

  grpc_subchannel_call *subchannel_call;
  grpc_error *error;

  grpc_lb_policy *lb_policy;  // Holds ref while LB pick is pending.
  grpc_closure lb_pick_closure;
  grpc_closure cancel_closure;

  grpc_connected_subchannel *connected_subchannel;
  grpc_call_context_element subchannel_call_context[GRPC_CONTEXT_COUNT];
  grpc_polling_entity *pollent;

  grpc_transport_stream_op_batch *waiting_for_pick_batches[MAX_WAITING_BATCHES];
  size_t waiting_for_pick_batches_count;
  grpc_closure handle_pending_batch_in_call_combiner[MAX_WAITING_BATCHES];

  grpc_transport_stream_op_batch *initial_metadata_batch;

  grpc_linked_mdelem lb_token_mdelem;

  grpc_closure on_complete;
  grpc_closure *original_on_complete;
} call_data;

grpc_subchannel_call *grpc_client_channel_get_subchannel_call(
    grpc_call_element *elem) {
  call_data *calld = elem->call_data;
  return calld->subchannel_call;
}

// This is called via the call combiner, so access to calld is synchronized.
static void waiting_for_pick_batches_add(
    call_data *calld, grpc_transport_stream_op_batch *batch) {
  if (batch->send_initial_metadata) {
    GPR_ASSERT(calld->initial_metadata_batch == NULL);
    calld->initial_metadata_batch = batch;
  } else {
    GPR_ASSERT(calld->waiting_for_pick_batches_count < MAX_WAITING_BATCHES);
    calld->waiting_for_pick_batches[calld->waiting_for_pick_batches_count++] =
        batch;
  }
}

// This is called via the call combiner, so access to calld is synchronized.
static void fail_pending_batch_in_call_combiner(grpc_exec_ctx *exec_ctx,
                                                void *arg, grpc_error *error) {
  call_data *calld = arg;
  if (calld->waiting_for_pick_batches_count > 0) {
    --calld->waiting_for_pick_batches_count;
    grpc_transport_stream_op_batch_finish_with_failure(
        exec_ctx,
        calld->waiting_for_pick_batches[calld->waiting_for_pick_batches_count],
        GRPC_ERROR_REF(error), calld->call_combiner);
  }
}

// This is called via the call combiner, so access to calld is synchronized.
static void waiting_for_pick_batches_fail(grpc_exec_ctx *exec_ctx,
                                          grpc_call_element *elem,
                                          grpc_error *error) {
  call_data *calld = elem->call_data;
  if (GRPC_TRACER_ON(grpc_client_channel_trace)) {
    gpr_log(GPR_DEBUG,
            "chand=%p calld=%p: failing %" PRIdPTR " pending batches: %s",
            elem->channel_data, calld, calld->waiting_for_pick_batches_count,
            grpc_error_string(error));
  }
  for (size_t i = 0; i < calld->waiting_for_pick_batches_count; ++i) {
    GRPC_CLOSURE_INIT(&calld->handle_pending_batch_in_call_combiner[i],
                      fail_pending_batch_in_call_combiner, calld,
                      grpc_schedule_on_exec_ctx);
    GRPC_CALL_COMBINER_START(exec_ctx, calld->call_combiner,
                             &calld->handle_pending_batch_in_call_combiner[i],
                             GRPC_ERROR_REF(error),
                             "waiting_for_pick_batches_fail");
  }
  if (calld->initial_metadata_batch != NULL) {
    grpc_transport_stream_op_batch_finish_with_failure(
        exec_ctx, calld->initial_metadata_batch, GRPC_ERROR_REF(error),
        calld->call_combiner);
  } else {
    GRPC_CALL_COMBINER_STOP(exec_ctx, calld->call_combiner,
                            "waiting_for_pick_batches_fail");
  }
  GRPC_ERROR_UNREF(error);
}

// This is called via the call combiner, so access to calld is synchronized.
static void run_pending_batch_in_call_combiner(grpc_exec_ctx *exec_ctx,
                                               void *arg, grpc_error *ignored) {
  call_data *calld = arg;
  if (calld->waiting_for_pick_batches_count > 0) {
    --calld->waiting_for_pick_batches_count;
    grpc_subchannel_call_process_op(
        exec_ctx, calld->subchannel_call,
        calld->waiting_for_pick_batches[calld->waiting_for_pick_batches_count]);
  }
}

// This is called via the call combiner, so access to calld is synchronized.
static void waiting_for_pick_batches_resume(grpc_exec_ctx *exec_ctx,
                                            grpc_call_element *elem) {
  channel_data *chand = elem->channel_data;
  call_data *calld = elem->call_data;
  if (GRPC_TRACER_ON(grpc_client_channel_trace)) {
    gpr_log(GPR_DEBUG, "chand=%p calld=%p: sending %" PRIdPTR
                       " pending batches to subchannel_call=%p",
            chand, calld, calld->waiting_for_pick_batches_count,
            calld->subchannel_call);
  }
  for (size_t i = 0; i < calld->waiting_for_pick_batches_count; ++i) {
    GRPC_CLOSURE_INIT(&calld->handle_pending_batch_in_call_combiner[i],
                      run_pending_batch_in_call_combiner, calld,
                      grpc_schedule_on_exec_ctx);
    GRPC_CALL_COMBINER_START(exec_ctx, calld->call_combiner,
                             &calld->handle_pending_batch_in_call_combiner[i],
                             GRPC_ERROR_NONE,
                             "waiting_for_pick_batches_resume");
  }
  GPR_ASSERT(calld->initial_metadata_batch != NULL);
  grpc_subchannel_call_process_op(exec_ctx, calld->subchannel_call,
                                  calld->initial_metadata_batch);
}

// Applies service config to the call.  Must be invoked once we know
// that the resolver has returned results to the channel.
static void apply_service_config_to_call_locked(grpc_exec_ctx *exec_ctx,
                                                grpc_call_element *elem) {
  channel_data *chand = elem->channel_data;
  call_data *calld = elem->call_data;
  if (GRPC_TRACER_ON(grpc_client_channel_trace)) {
    gpr_log(GPR_DEBUG, "chand=%p calld=%p: applying service config to call",
            chand, calld);
  }
  if (chand->retry_throttle_data != NULL) {
    calld->retry_throttle_data =
        grpc_server_retry_throttle_data_ref(chand->retry_throttle_data);
  }
  if (chand->method_params_table != NULL) {
    calld->method_params = grpc_method_config_table_get(
        exec_ctx, chand->method_params_table, calld->path);
    if (calld->method_params != NULL) {
      method_parameters_ref(calld->method_params);
      // If the deadline from the service config is shorter than the one
      // from the client API, reset the deadline timer.
      if (chand->deadline_checking_enabled &&
          calld->method_params->timeout != 0) {
        const grpc_millis per_method_deadline =
            grpc_timespec_to_millis_round_up(calld->call_start_time) +
            calld->method_params->timeout;
        if (per_method_deadline < calld->deadline) {
          calld->deadline = per_method_deadline;
          grpc_deadline_state_reset(exec_ctx, elem, calld->deadline);
        }
      }
    }
  }
}

static void create_subchannel_call_locked(grpc_exec_ctx *exec_ctx,
                                          grpc_call_element *elem,
                                          grpc_error *error) {
  channel_data *chand = elem->channel_data;
  call_data *calld = elem->call_data;
  const grpc_connected_subchannel_call_args call_args = {
      .pollent = calld->pollent,
      .path = calld->path,
      .start_time = calld->call_start_time,
      .deadline = calld->deadline,
      .arena = calld->arena,
      .context = calld->subchannel_call_context,
      .call_combiner = calld->call_combiner};
  grpc_error *new_error = grpc_connected_subchannel_create_call(
      exec_ctx, calld->connected_subchannel, &call_args,
      &calld->subchannel_call);
  if (GRPC_TRACER_ON(grpc_client_channel_trace)) {
    gpr_log(GPR_DEBUG, "chand=%p calld=%p: create subchannel_call=%p: error=%s",
            chand, calld, calld->subchannel_call, grpc_error_string(new_error));
  }
  if (new_error != GRPC_ERROR_NONE) {
    new_error = grpc_error_add_child(new_error, error);
    waiting_for_pick_batches_fail(exec_ctx, elem, new_error);
  } else {
    waiting_for_pick_batches_resume(exec_ctx, elem);
  }
  GRPC_ERROR_UNREF(error);
}

static void subchannel_ready_locked(grpc_exec_ctx *exec_ctx,
                                    grpc_call_element *elem,
                                    grpc_error *error) {
  call_data *calld = elem->call_data;
  channel_data *chand = elem->channel_data;
  grpc_polling_entity_del_from_pollset_set(exec_ctx, calld->pollent,
                                           chand->interested_parties);
  if (calld->connected_subchannel == NULL) {
    // Failed to create subchannel.
    GRPC_ERROR_UNREF(calld->error);
    calld->error = error == GRPC_ERROR_NONE
                       ? GRPC_ERROR_CREATE_FROM_STATIC_STRING(
                             "Call dropped by load balancing policy")
                       : GRPC_ERROR_CREATE_REFERENCING_FROM_STATIC_STRING(
                             "Failed to create subchannel", &error, 1);
    if (GRPC_TRACER_ON(grpc_client_channel_trace)) {
      gpr_log(GPR_DEBUG,
              "chand=%p calld=%p: failed to create subchannel: error=%s", chand,
<<<<<<< HEAD
              calld, grpc_error_string(failure));
    }
    set_call_or_error(calld, (call_or_error){.error = GRPC_ERROR_REF(failure)});
    waiting_for_pick_batches_fail_locked(exec_ctx, elem, failure);
  } else if (coe.error != GRPC_ERROR_NONE) {
    /* already cancelled before subchannel became ready */
    grpc_error *child_errors[] = {error, coe.error};
    grpc_error *cancellation_error =
        GRPC_ERROR_CREATE_REFERENCING_FROM_STATIC_STRING(
            "Cancelled before creating subchannel", child_errors,
            GPR_ARRAY_SIZE(child_errors));
    /* if due to deadline, attach the deadline exceeded status to the error */
    if (calld->deadline < grpc_exec_ctx_now(exec_ctx)) {
      cancellation_error =
          grpc_error_set_int(cancellation_error, GRPC_ERROR_INT_GRPC_STATUS,
                             GRPC_STATUS_DEADLINE_EXCEEDED);
=======
              calld, grpc_error_string(calld->error));
>>>>>>> 9811915b
    }
    waiting_for_pick_batches_fail(exec_ctx, elem, GRPC_ERROR_REF(calld->error));
  } else {
    /* Create call on subchannel. */
    create_subchannel_call_locked(exec_ctx, elem, GRPC_ERROR_REF(error));
  }
  GRPC_ERROR_UNREF(error);
}

/** Return true if subchannel is available immediately (in which case
    subchannel_ready_locked() should not be called), or false otherwise (in
    which case subchannel_ready_locked() should be called when the subchannel
    is available). */
static bool pick_subchannel_locked(grpc_exec_ctx *exec_ctx,
                                   grpc_call_element *elem);

typedef struct {
  grpc_call_element *elem;
  bool cancelled;
  grpc_closure closure;
} pick_after_resolver_result_args;

// Note: This runs under the client_channel combiner, but will NOT be
// holding the call combiner.
static void pick_after_resolver_result_cancel_locked(grpc_exec_ctx *exec_ctx,
                                                     void *arg,
                                                     grpc_error *error) {
  grpc_call_element *elem = arg;
  channel_data *chand = elem->channel_data;
  call_data *calld = elem->call_data;
  // If we don't yet have a resolver result, then a closure for
  // pick_after_resolver_result_done_locked() will have been added to
  // chand->waiting_for_resolver_result_closures, and it may not be invoked
  // until after this call has been destroyed.  We mark the operation as
  // cancelled, so that when pick_after_resolver_result_done_locked()
  // is called, it will be a no-op.  We also immediately invoke
  // subchannel_ready_locked() to propagate the error back to the caller.
  for (grpc_closure *closure = chand->waiting_for_resolver_result_closures.head;
       closure != NULL; closure = closure->next_data.next) {
    pick_after_resolver_result_args *args = closure->cb_arg;
    if (!args->cancelled && args->elem == elem) {
      if (GRPC_TRACER_ON(grpc_client_channel_trace)) {
        gpr_log(GPR_DEBUG,
                "chand=%p calld=%p: "
                "cancelling pick waiting for resolver result",
                chand, calld);
      }
      args->cancelled = true;
      // Note: Although we are not in the call combiner here, we are
      // basically stealing the call combiner from the pending pick, so
      // it's safe to call subchannel_ready_locked() here -- we are
      // essentially calling it here instead of calling it in
      // pick_after_resolver_result_done_locked().
      subchannel_ready_locked(exec_ctx, elem,
                              GRPC_ERROR_CREATE_REFERENCING_FROM_STATIC_STRING(
                                  "Pick cancelled", &error, 1));
    }
  }
}

static void pick_after_resolver_result_done_locked(grpc_exec_ctx *exec_ctx,
                                                   void *arg,
                                                   grpc_error *error) {
  pick_after_resolver_result_args *args = arg;
  if (args->cancelled) {
    /* cancelled, do nothing */
    if (GRPC_TRACER_ON(grpc_client_channel_trace)) {
      gpr_log(GPR_DEBUG, "call cancelled before resolver result");
    }
  } else {
    grpc_call_element *elem = args->elem;
    channel_data *chand = elem->channel_data;
    call_data *calld = elem->call_data;
    grpc_call_combiner_set_notify_on_cancel(exec_ctx, calld->call_combiner,
                                            NULL);
    if (error != GRPC_ERROR_NONE) {
      if (GRPC_TRACER_ON(grpc_client_channel_trace)) {
        gpr_log(GPR_DEBUG, "chand=%p calld=%p: resolver failed to return data",
                chand, calld);
      }
      subchannel_ready_locked(exec_ctx, elem, GRPC_ERROR_REF(error));
    } else {
      if (GRPC_TRACER_ON(grpc_client_channel_trace)) {
        gpr_log(GPR_DEBUG, "chand=%p calld=%p: resolver returned, doing pick",
                chand, calld);
      }
      if (pick_subchannel_locked(exec_ctx, elem)) {
        subchannel_ready_locked(exec_ctx, elem, GRPC_ERROR_NONE);
      }
    }
  }
  gpr_free(args);
}

static void pick_after_resolver_result_start_locked(grpc_exec_ctx *exec_ctx,
                                                    grpc_call_element *elem) {
  channel_data *chand = elem->channel_data;
  call_data *calld = elem->call_data;
  if (GRPC_TRACER_ON(grpc_client_channel_trace)) {
    gpr_log(GPR_DEBUG,
            "chand=%p calld=%p: deferring pick pending resolver result", chand,
            calld);
  }
  pick_after_resolver_result_args *args =
      (pick_after_resolver_result_args *)gpr_zalloc(sizeof(*args));
  args->elem = elem;
  GRPC_CLOSURE_INIT(&args->closure, pick_after_resolver_result_done_locked,
                    args, grpc_combiner_scheduler(chand->combiner));
  grpc_closure_list_append(&chand->waiting_for_resolver_result_closures,
                           &args->closure, GRPC_ERROR_NONE);
  grpc_call_combiner_set_notify_on_cancel(
      exec_ctx, calld->call_combiner,
      GRPC_CLOSURE_INIT(&calld->cancel_closure,
                        pick_after_resolver_result_cancel_locked, elem,
                        grpc_combiner_scheduler(chand->combiner)));
}

// Note: This runs under the client_channel combiner, but will NOT be
// holding the call combiner.
static void pick_callback_cancel_locked(grpc_exec_ctx *exec_ctx, void *arg,
                                        grpc_error *error) {
  grpc_call_element *elem = arg;
  channel_data *chand = elem->channel_data;
  call_data *calld = elem->call_data;
  if (calld->lb_policy != NULL) {
    if (GRPC_TRACER_ON(grpc_client_channel_trace)) {
      gpr_log(GPR_DEBUG, "chand=%p calld=%p: cancelling pick from LB policy %p",
              chand, calld, calld->lb_policy);
    }
    grpc_lb_policy_cancel_pick_locked(exec_ctx, calld->lb_policy,
                                      &calld->connected_subchannel,
                                      GRPC_ERROR_REF(error));
  }
}

// Callback invoked by grpc_lb_policy_pick_locked() for async picks.
// Unrefs the LB policy and invokes subchannel_ready_locked().
static void pick_callback_done_locked(grpc_exec_ctx *exec_ctx, void *arg,
                                      grpc_error *error) {
  grpc_call_element *elem = arg;
  channel_data *chand = elem->channel_data;
  call_data *calld = elem->call_data;
  if (GRPC_TRACER_ON(grpc_client_channel_trace)) {
    gpr_log(GPR_DEBUG, "chand=%p calld=%p: pick completed asynchronously",
            chand, calld);
  }
  grpc_call_combiner_set_notify_on_cancel(exec_ctx, calld->call_combiner, NULL);
  GPR_ASSERT(calld->lb_policy != NULL);
  GRPC_LB_POLICY_UNREF(exec_ctx, calld->lb_policy, "pick_subchannel");
  calld->lb_policy = NULL;
  subchannel_ready_locked(exec_ctx, elem, GRPC_ERROR_REF(error));
}

// Takes a ref to chand->lb_policy and calls grpc_lb_policy_pick_locked().
// If the pick was completed synchronously, unrefs the LB policy and
// returns true.
static bool pick_callback_start_locked(grpc_exec_ctx *exec_ctx,
                                       grpc_call_element *elem,
                                       const grpc_lb_policy_pick_args *inputs) {
  channel_data *chand = elem->channel_data;
  call_data *calld = elem->call_data;
  if (GRPC_TRACER_ON(grpc_client_channel_trace)) {
    gpr_log(GPR_DEBUG, "chand=%p calld=%p: starting pick on lb_policy=%p",
            chand, calld, chand->lb_policy);
  }
  // Keep a ref to the LB policy in calld while the pick is pending.
  GRPC_LB_POLICY_REF(chand->lb_policy, "pick_subchannel");
  calld->lb_policy = chand->lb_policy;
  GRPC_CLOSURE_INIT(&calld->lb_pick_closure, pick_callback_done_locked, elem,
                    grpc_combiner_scheduler(chand->combiner));
  const bool pick_done = grpc_lb_policy_pick_locked(
      exec_ctx, chand->lb_policy, inputs, &calld->connected_subchannel,
      calld->subchannel_call_context, NULL, &calld->lb_pick_closure);
  if (pick_done) {
    /* synchronous grpc_lb_policy_pick call. Unref the LB policy. */
    if (GRPC_TRACER_ON(grpc_client_channel_trace)) {
      gpr_log(GPR_DEBUG, "chand=%p calld=%p: pick completed synchronously",
              chand, calld);
    }
    GRPC_LB_POLICY_UNREF(exec_ctx, calld->lb_policy, "pick_subchannel");
    calld->lb_policy = NULL;
  } else {
    grpc_call_combiner_set_notify_on_cancel(
        exec_ctx, calld->call_combiner,
        GRPC_CLOSURE_INIT(&calld->cancel_closure, pick_callback_cancel_locked,
                          elem, grpc_combiner_scheduler(chand->combiner)));
  }
  return pick_done;
}

static bool pick_subchannel_locked(grpc_exec_ctx *exec_ctx,
                                   grpc_call_element *elem) {
  GPR_TIMER_BEGIN("pick_subchannel", 0);
  channel_data *chand = elem->channel_data;
  call_data *calld = elem->call_data;
  bool pick_done = false;
  if (chand->lb_policy != NULL) {
    apply_service_config_to_call_locked(exec_ctx, elem);
    // If the application explicitly set wait_for_ready, use that.
    // Otherwise, if the service config specified a value for this
    // method, use that.
    uint32_t initial_metadata_flags =
        calld->initial_metadata_batch->payload->send_initial_metadata
            .send_initial_metadata_flags;
    const bool wait_for_ready_set_from_api =
        initial_metadata_flags &
        GRPC_INITIAL_METADATA_WAIT_FOR_READY_EXPLICITLY_SET;
    const bool wait_for_ready_set_from_service_config =
        calld->method_params != NULL &&
        calld->method_params->wait_for_ready != WAIT_FOR_READY_UNSET;
    if (!wait_for_ready_set_from_api &&
        wait_for_ready_set_from_service_config) {
      if (calld->method_params->wait_for_ready == WAIT_FOR_READY_TRUE) {
        initial_metadata_flags |= GRPC_INITIAL_METADATA_WAIT_FOR_READY;
      } else {
        initial_metadata_flags &= ~GRPC_INITIAL_METADATA_WAIT_FOR_READY;
      }
    }
    const grpc_lb_policy_pick_args inputs = {
        calld->initial_metadata_batch->payload->send_initial_metadata
            .send_initial_metadata,
        initial_metadata_flags, &calld->lb_token_mdelem};
    pick_done = pick_callback_start_locked(exec_ctx, elem, &inputs);
  } else if (chand->resolver != NULL) {
    if (!chand->started_resolving) {
      start_resolving_locked(exec_ctx, chand);
    }
    pick_after_resolver_result_start_locked(exec_ctx, elem);
  } else {
    subchannel_ready_locked(
        exec_ctx, elem, GRPC_ERROR_CREATE_FROM_STATIC_STRING("Disconnected"));
  }
  GPR_TIMER_END("pick_subchannel", 0);
  return pick_done;
}

static void start_pick_locked(grpc_exec_ctx *exec_ctx, void *arg,
                              grpc_error *error_ignored) {
  GPR_TIMER_BEGIN("start_pick_locked", 0);
  grpc_call_element *elem = (grpc_call_element *)arg;
  call_data *calld = (call_data *)elem->call_data;
  channel_data *chand = (channel_data *)elem->channel_data;
  GPR_ASSERT(calld->connected_subchannel == NULL);
  if (pick_subchannel_locked(exec_ctx, elem)) {
    // Pick was returned synchronously.
    if (calld->connected_subchannel == NULL) {
      GRPC_ERROR_UNREF(calld->error);
      calld->error = GRPC_ERROR_CREATE_FROM_STATIC_STRING(
          "Call dropped by load balancing policy");
      waiting_for_pick_batches_fail(exec_ctx, elem,
                                    GRPC_ERROR_REF(calld->error));
    } else {
      // Create subchannel call.
      create_subchannel_call_locked(exec_ctx, elem, GRPC_ERROR_NONE);
    }
  } else {
    // Pick will be done asynchronously.  Add the call's polling entity to
    // the channel's interested_parties, so that I/O for the resolver
    // and LB policy can be done under it.
    grpc_polling_entity_add_to_pollset_set(exec_ctx, calld->pollent,
                                           chand->interested_parties);
  }
  GPR_TIMER_END("start_pick_locked", 0);
}

static void on_complete(grpc_exec_ctx *exec_ctx, void *arg, grpc_error *error) {
  grpc_call_element *elem = arg;
  call_data *calld = elem->call_data;
  if (calld->retry_throttle_data != NULL) {
    if (error == GRPC_ERROR_NONE) {
      grpc_server_retry_throttle_data_record_success(
          calld->retry_throttle_data);
    } else {
      // TODO(roth): In a subsequent PR, check the return value here and
      // decide whether or not to retry.  Note that we should only
      // record failures whose statuses match the configured retryable
      // or non-fatal status codes.
      grpc_server_retry_throttle_data_record_failure(
          calld->retry_throttle_data);
    }
  }
  GRPC_CLOSURE_RUN(exec_ctx, calld->original_on_complete,
                   GRPC_ERROR_REF(error));
}

static void cc_start_transport_stream_op_batch(
    grpc_exec_ctx *exec_ctx, grpc_call_element *elem,
    grpc_transport_stream_op_batch *batch) {
  call_data *calld = elem->call_data;
  channel_data *chand = elem->channel_data;
  if (chand->deadline_checking_enabled) {
    grpc_deadline_state_client_start_transport_stream_op_batch(exec_ctx, elem,
                                                               batch);
  }
  GPR_TIMER_BEGIN("cc_start_transport_stream_op_batch", 0);
  // If we've previously been cancelled, immediately fail any new batches.
  if (calld->error != GRPC_ERROR_NONE) {
    if (GRPC_TRACER_ON(grpc_client_channel_trace)) {
      gpr_log(GPR_DEBUG, "chand=%p calld=%p: failing batch with error: %s",
              chand, calld, grpc_error_string(calld->error));
    }
    grpc_transport_stream_op_batch_finish_with_failure(
        exec_ctx, batch, GRPC_ERROR_REF(calld->error), calld->call_combiner);
    goto done;
  }
  if (batch->cancel_stream) {
    // Stash a copy of cancel_error in our call data, so that we can use
    // it for subsequent operations.  This ensures that if the call is
    // cancelled before any batches are passed down (e.g., if the deadline
    // is in the past when the call starts), we can return the right
    // error to the caller when the first batch does get passed down.
    GRPC_ERROR_UNREF(calld->error);
    calld->error = GRPC_ERROR_REF(batch->payload->cancel_stream.cancel_error);
    if (GRPC_TRACER_ON(grpc_client_channel_trace)) {
      gpr_log(GPR_DEBUG, "chand=%p calld=%p: recording cancel_error=%s", chand,
              calld, grpc_error_string(calld->error));
    }
    // If we have a subchannel call, send the cancellation batch down.
    // Otherwise, fail all pending batches.
    if (calld->subchannel_call != NULL) {
      grpc_subchannel_call_process_op(exec_ctx, calld->subchannel_call, batch);
    } else {
      waiting_for_pick_batches_add(calld, batch);
      waiting_for_pick_batches_fail(exec_ctx, elem,
                                    GRPC_ERROR_REF(calld->error));
    }
    goto done;
  }
  // Intercept on_complete for recv_trailing_metadata so that we can
  // check retry throttle status.
  if (batch->recv_trailing_metadata) {
    GPR_ASSERT(batch->on_complete != NULL);
    calld->original_on_complete = batch->on_complete;
    GRPC_CLOSURE_INIT(&calld->on_complete, on_complete, elem,
                      grpc_schedule_on_exec_ctx);
    batch->on_complete = &calld->on_complete;
  }
  // Check if we've already gotten a subchannel call.
  // Note that once we have completed the pick, we do not need to enter
  // the channel combiner, which is more efficient (especially for
  // streaming calls).
  if (calld->subchannel_call != NULL) {
    if (GRPC_TRACER_ON(grpc_client_channel_trace)) {
      gpr_log(GPR_DEBUG,
              "chand=%p calld=%p: sending batch to subchannel_call=%p", chand,
              calld, calld->subchannel_call);
    }
    grpc_subchannel_call_process_op(exec_ctx, calld->subchannel_call, batch);
    goto done;
  }
  // We do not yet have a subchannel call.
  // Add the batch to the waiting-for-pick list.
  waiting_for_pick_batches_add(calld, batch);
  // For batches containing a send_initial_metadata op, enter the channel
  // combiner to start a pick.
  if (batch->send_initial_metadata) {
    if (GRPC_TRACER_ON(grpc_client_channel_trace)) {
      gpr_log(GPR_DEBUG, "chand=%p calld=%p: entering combiner", chand, calld);
    }
    GRPC_CLOSURE_SCHED(
        exec_ctx,
        GRPC_CLOSURE_INIT(&batch->handler_private.closure, start_pick_locked,
                          elem, grpc_combiner_scheduler(chand->combiner)),
        GRPC_ERROR_NONE);
  } else {
    // For all other batches, release the call combiner.
    if (GRPC_TRACER_ON(grpc_client_channel_trace)) {
      gpr_log(GPR_DEBUG,
              "chand=%p calld=%p: saved batch, yeilding call combiner", chand,
              calld);
    }
    GRPC_CALL_COMBINER_STOP(exec_ctx, calld->call_combiner,
                            "batch does not include send_initial_metadata");
  }
done:
  GPR_TIMER_END("cc_start_transport_stream_op_batch", 0);
}

/* Constructor for call_data */
static grpc_error *cc_init_call_elem(grpc_exec_ctx *exec_ctx,
                                     grpc_call_element *elem,
                                     const grpc_call_element_args *args) {
  call_data *calld = elem->call_data;
  channel_data *chand = elem->channel_data;
  // Initialize data members.
  calld->path = grpc_slice_ref_internal(args->path);
  calld->call_start_time = args->start_time;
<<<<<<< HEAD
  calld->deadline = args->deadline;
  calld->owning_call = args->call_stack;
=======
  calld->deadline = gpr_convert_clock_type(args->deadline, GPR_CLOCK_MONOTONIC);
>>>>>>> 9811915b
  calld->arena = args->arena;
  calld->call_combiner = args->call_combiner;
  if (chand->deadline_checking_enabled) {
    grpc_deadline_state_init(exec_ctx, elem, args->call_stack,
                             args->call_combiner, calld->deadline);
  }
  return GRPC_ERROR_NONE;
}

/* Destructor for call_data */
static void cc_destroy_call_elem(grpc_exec_ctx *exec_ctx,
                                 grpc_call_element *elem,
                                 const grpc_call_final_info *final_info,
                                 grpc_closure *then_schedule_closure) {
  call_data *calld = elem->call_data;
  channel_data *chand = elem->channel_data;
  if (chand->deadline_checking_enabled) {
    grpc_deadline_state_destroy(exec_ctx, elem);
  }
  grpc_slice_unref_internal(exec_ctx, calld->path);
  if (calld->method_params != NULL) {
    method_parameters_unref(calld->method_params);
  }
  GRPC_ERROR_UNREF(calld->error);
  if (calld->subchannel_call != NULL) {
    grpc_subchannel_call_set_cleanup_closure(calld->subchannel_call,
                                             then_schedule_closure);
    then_schedule_closure = NULL;
    GRPC_SUBCHANNEL_CALL_UNREF(exec_ctx, calld->subchannel_call,
                               "client_channel_destroy_call");
  }
  GPR_ASSERT(calld->lb_policy == NULL);
  GPR_ASSERT(calld->waiting_for_pick_batches_count == 0);
  if (calld->connected_subchannel != NULL) {
    GRPC_CONNECTED_SUBCHANNEL_UNREF(exec_ctx, calld->connected_subchannel,
                                    "picked");
  }
  for (size_t i = 0; i < GRPC_CONTEXT_COUNT; ++i) {
    if (calld->subchannel_call_context[i].value != NULL) {
      calld->subchannel_call_context[i].destroy(
          calld->subchannel_call_context[i].value);
    }
  }
  GRPC_CLOSURE_SCHED(exec_ctx, then_schedule_closure, GRPC_ERROR_NONE);
}

static void cc_set_pollset_or_pollset_set(grpc_exec_ctx *exec_ctx,
                                          grpc_call_element *elem,
                                          grpc_polling_entity *pollent) {
  call_data *calld = elem->call_data;
  calld->pollent = pollent;
}

/*************************************************************************
 * EXPORTED SYMBOLS
 */

const grpc_channel_filter grpc_client_channel_filter = {
    cc_start_transport_stream_op_batch,
    cc_start_transport_op,
    sizeof(call_data),
    cc_init_call_elem,
    cc_set_pollset_or_pollset_set,
    cc_destroy_call_elem,
    sizeof(channel_data),
    cc_init_channel_elem,
    cc_destroy_channel_elem,
    cc_get_channel_info,
    "client-channel",
};

static void try_to_connect_locked(grpc_exec_ctx *exec_ctx, void *arg,
                                  grpc_error *error_ignored) {
  channel_data *chand = arg;
  if (chand->lb_policy != NULL) {
    grpc_lb_policy_exit_idle_locked(exec_ctx, chand->lb_policy);
  } else {
    chand->exit_idle_when_lb_policy_arrives = true;
    if (!chand->started_resolving && chand->resolver != NULL) {
      start_resolving_locked(exec_ctx, chand);
    }
  }
  GRPC_CHANNEL_STACK_UNREF(exec_ctx, chand->owning_stack, "try_to_connect");
}

grpc_connectivity_state grpc_client_channel_check_connectivity_state(
    grpc_exec_ctx *exec_ctx, grpc_channel_element *elem, int try_to_connect) {
  channel_data *chand = elem->channel_data;
  grpc_connectivity_state out =
      grpc_connectivity_state_check(&chand->state_tracker);
  if (out == GRPC_CHANNEL_IDLE && try_to_connect) {
    GRPC_CHANNEL_STACK_REF(chand->owning_stack, "try_to_connect");
    GRPC_CLOSURE_SCHED(
        exec_ctx, GRPC_CLOSURE_CREATE(try_to_connect_locked, chand,
                                      grpc_combiner_scheduler(chand->combiner)),
        GRPC_ERROR_NONE);
  }
  return out;
}

typedef struct external_connectivity_watcher {
  channel_data *chand;
  grpc_polling_entity pollent;
  grpc_closure *on_complete;
  grpc_closure *watcher_timer_init;
  grpc_connectivity_state *state;
  grpc_closure my_closure;
  struct external_connectivity_watcher *next;
} external_connectivity_watcher;

static external_connectivity_watcher *lookup_external_connectivity_watcher(
    channel_data *chand, grpc_closure *on_complete) {
  gpr_mu_lock(&chand->external_connectivity_watcher_list_mu);
  external_connectivity_watcher *w =
      chand->external_connectivity_watcher_list_head;
  while (w != NULL && w->on_complete != on_complete) {
    w = w->next;
  }
  gpr_mu_unlock(&chand->external_connectivity_watcher_list_mu);
  return w;
}

static void external_connectivity_watcher_list_append(
    channel_data *chand, external_connectivity_watcher *w) {
  GPR_ASSERT(!lookup_external_connectivity_watcher(chand, w->on_complete));

  gpr_mu_lock(&w->chand->external_connectivity_watcher_list_mu);
  GPR_ASSERT(!w->next);
  w->next = chand->external_connectivity_watcher_list_head;
  chand->external_connectivity_watcher_list_head = w;
  gpr_mu_unlock(&w->chand->external_connectivity_watcher_list_mu);
}

static void external_connectivity_watcher_list_remove(
    channel_data *chand, external_connectivity_watcher *too_remove) {
  GPR_ASSERT(
      lookup_external_connectivity_watcher(chand, too_remove->on_complete));
  gpr_mu_lock(&chand->external_connectivity_watcher_list_mu);
  if (too_remove == chand->external_connectivity_watcher_list_head) {
    chand->external_connectivity_watcher_list_head = too_remove->next;
    gpr_mu_unlock(&chand->external_connectivity_watcher_list_mu);
    return;
  }
  external_connectivity_watcher *w =
      chand->external_connectivity_watcher_list_head;
  while (w != NULL) {
    if (w->next == too_remove) {
      w->next = w->next->next;
      gpr_mu_unlock(&chand->external_connectivity_watcher_list_mu);
      return;
    }
    w = w->next;
  }
  GPR_UNREACHABLE_CODE(return );
}

int grpc_client_channel_num_external_connectivity_watchers(
    grpc_channel_element *elem) {
  channel_data *chand = elem->channel_data;
  int count = 0;

  gpr_mu_lock(&chand->external_connectivity_watcher_list_mu);
  external_connectivity_watcher *w =
      chand->external_connectivity_watcher_list_head;
  while (w != NULL) {
    count++;
    w = w->next;
  }
  gpr_mu_unlock(&chand->external_connectivity_watcher_list_mu);

  return count;
}

static void on_external_watch_complete(grpc_exec_ctx *exec_ctx, void *arg,
                                       grpc_error *error) {
  external_connectivity_watcher *w = arg;
  grpc_closure *follow_up = w->on_complete;
  grpc_polling_entity_del_from_pollset_set(exec_ctx, &w->pollent,
                                           w->chand->interested_parties);
  GRPC_CHANNEL_STACK_UNREF(exec_ctx, w->chand->owning_stack,
                           "external_connectivity_watcher");
  external_connectivity_watcher_list_remove(w->chand, w);
  gpr_free(w);
  GRPC_CLOSURE_RUN(exec_ctx, follow_up, GRPC_ERROR_REF(error));
}

static void watch_connectivity_state_locked(grpc_exec_ctx *exec_ctx, void *arg,
                                            grpc_error *error_ignored) {
  external_connectivity_watcher *w = arg;
  external_connectivity_watcher *found = NULL;
  if (w->state != NULL) {
    external_connectivity_watcher_list_append(w->chand, w);
    GRPC_CLOSURE_RUN(exec_ctx, w->watcher_timer_init, GRPC_ERROR_NONE);
    GRPC_CLOSURE_INIT(&w->my_closure, on_external_watch_complete, w,
                      grpc_schedule_on_exec_ctx);
    grpc_connectivity_state_notify_on_state_change(
        exec_ctx, &w->chand->state_tracker, w->state, &w->my_closure);
  } else {
    GPR_ASSERT(w->watcher_timer_init == NULL);
    found = lookup_external_connectivity_watcher(w->chand, w->on_complete);
    if (found) {
      GPR_ASSERT(found->on_complete == w->on_complete);
      grpc_connectivity_state_notify_on_state_change(
          exec_ctx, &found->chand->state_tracker, NULL, &found->my_closure);
    }
    grpc_polling_entity_del_from_pollset_set(exec_ctx, &w->pollent,
                                             w->chand->interested_parties);
    GRPC_CHANNEL_STACK_UNREF(exec_ctx, w->chand->owning_stack,
                             "external_connectivity_watcher");
    gpr_free(w);
  }
}

void grpc_client_channel_watch_connectivity_state(
    grpc_exec_ctx *exec_ctx, grpc_channel_element *elem,
    grpc_polling_entity pollent, grpc_connectivity_state *state,
    grpc_closure *closure, grpc_closure *watcher_timer_init) {
  channel_data *chand = elem->channel_data;
  external_connectivity_watcher *w = gpr_zalloc(sizeof(*w));
  w->chand = chand;
  w->pollent = pollent;
  w->on_complete = closure;
  w->state = state;
  w->watcher_timer_init = watcher_timer_init;
  grpc_polling_entity_add_to_pollset_set(exec_ctx, &w->pollent,
                                         chand->interested_parties);
  GRPC_CHANNEL_STACK_REF(w->chand->owning_stack,
                         "external_connectivity_watcher");
  GRPC_CLOSURE_SCHED(
      exec_ctx,
      GRPC_CLOSURE_INIT(&w->my_closure, watch_connectivity_state_locked, w,
                        grpc_combiner_scheduler(chand->combiner)),
      GRPC_ERROR_NONE);
}<|MERGE_RESOLUTION|>--- conflicted
+++ resolved
@@ -817,14 +817,10 @@
 
   grpc_slice path;  // Request path.
   gpr_timespec call_start_time;
-<<<<<<< HEAD
   grpc_millis deadline;
-=======
-  gpr_timespec deadline;
   gpr_arena *arena;
   grpc_call_combiner *call_combiner;
 
->>>>>>> 9811915b
   grpc_server_retry_throttle_data *retry_throttle_data;
   method_parameters *method_params;
 
@@ -1033,26 +1029,7 @@
     if (GRPC_TRACER_ON(grpc_client_channel_trace)) {
       gpr_log(GPR_DEBUG,
               "chand=%p calld=%p: failed to create subchannel: error=%s", chand,
-<<<<<<< HEAD
-              calld, grpc_error_string(failure));
-    }
-    set_call_or_error(calld, (call_or_error){.error = GRPC_ERROR_REF(failure)});
-    waiting_for_pick_batches_fail_locked(exec_ctx, elem, failure);
-  } else if (coe.error != GRPC_ERROR_NONE) {
-    /* already cancelled before subchannel became ready */
-    grpc_error *child_errors[] = {error, coe.error};
-    grpc_error *cancellation_error =
-        GRPC_ERROR_CREATE_REFERENCING_FROM_STATIC_STRING(
-            "Cancelled before creating subchannel", child_errors,
-            GPR_ARRAY_SIZE(child_errors));
-    /* if due to deadline, attach the deadline exceeded status to the error */
-    if (calld->deadline < grpc_exec_ctx_now(exec_ctx)) {
-      cancellation_error =
-          grpc_error_set_int(cancellation_error, GRPC_ERROR_INT_GRPC_STATUS,
-                             GRPC_STATUS_DEADLINE_EXCEEDED);
-=======
               calld, grpc_error_string(calld->error));
->>>>>>> 9811915b
     }
     waiting_for_pick_batches_fail(exec_ctx, elem, GRPC_ERROR_REF(calld->error));
   } else {
@@ -1440,12 +1417,7 @@
   // Initialize data members.
   calld->path = grpc_slice_ref_internal(args->path);
   calld->call_start_time = args->start_time;
-<<<<<<< HEAD
   calld->deadline = args->deadline;
-  calld->owning_call = args->call_stack;
-=======
-  calld->deadline = gpr_convert_clock_type(args->deadline, GPR_CLOCK_MONOTONIC);
->>>>>>> 9811915b
   calld->arena = args->arena;
   calld->call_combiner = args->call_combiner;
   if (chand->deadline_checking_enabled) {
