--- conflicted
+++ resolved
@@ -225,13 +225,8 @@
 
   const grpc_millis request_timeout_;
 
-<<<<<<< HEAD
-  grpc_core::UniquePtr<char> build_version_;
-
   std::shared_ptr<WorkSerializer> work_serializer_;
-=======
-  Combiner* combiner_;
->>>>>>> a4a30b81
+
   grpc_pollset_set* interested_parties_;
 
   std::unique_ptr<XdsBootstrap> bootstrap_;
