/*
 *
 * Copyright 2015 gRPC authors.
 *
 * Licensed under the Apache License, Version 2.0 (the "License");
 * you may not use this file except in compliance with the License.
 * You may obtain a copy of the License at
 *
 *     http://www.apache.org/licenses/LICENSE-2.0
 *
 * Unless required by applicable law or agreed to in writing, software
 * distributed under the License is distributed on an "AS IS" BASIS,
 * WITHOUT WARRANTIES OR CONDITIONS OF ANY KIND, either express or implied.
 * See the License for the specific language governing permissions and
 * limitations under the License.
 *
 */

#include "src/core/ext/filters/client_channel/lb_policy.h"
#include "src/core/lib/iomgr/combiner.h"

grpc_core::DebugOnlyTraceFlag grpc_trace_lb_policy_refcount(
    false, "lb_policy_refcount");

void grpc_lb_policy_init(grpc_lb_policy* policy,
                         const grpc_lb_policy_vtable* vtable,
                         grpc_combiner* combiner) {
  policy->vtable = vtable;
  gpr_ref_init(&policy->refs, 1);
  policy->interested_parties = grpc_pollset_set_create();
  policy->combiner = GRPC_COMBINER_REF(combiner, "lb_policy");
}

#ifndef NDEBUG
void grpc_lb_policy_ref(grpc_lb_policy* lb_policy, const char* file, int line,
                        const char* reason) {
  if (grpc_trace_lb_policy_refcount.enabled()) {
    gpr_atm old_refs = gpr_atm_no_barrier_load(&lb_policy->refs.count);
    gpr_log(file, line, GPR_LOG_SEVERITY_DEBUG,
            "LB_POLICY:%p   ref %" PRIdPTR " -> %" PRIdPTR " %s", lb_policy,
            old_refs, old_refs + 1, reason);
  }
#else
void grpc_lb_policy_ref(grpc_lb_policy* lb_policy) {
#endif
  gpr_ref(&lb_policy->refs);
}

#ifndef NDEBUG
void grpc_lb_policy_unref(grpc_lb_policy* lb_policy, const char* file, int line,
                          const char* reason) {
  if (grpc_trace_lb_policy_refcount.enabled()) {
    gpr_atm old_refs = gpr_atm_no_barrier_load(&lb_policy->refs.count);
    gpr_log(file, line, GPR_LOG_SEVERITY_DEBUG,
            "LB_POLICY:%p unref %" PRIdPTR " -> %" PRIdPTR " %s", lb_policy,
            old_refs, old_refs - 1, reason);
  }
#else
void grpc_lb_policy_unref(grpc_lb_policy* lb_policy) {
#endif
  if (gpr_unref(&lb_policy->refs)) {
    grpc_pollset_set_destroy(lb_policy->interested_parties);
    grpc_combiner* combiner = lb_policy->combiner;
    lb_policy->vtable->destroy(lb_policy);
    GRPC_COMBINER_UNREF(combiner, "lb_policy");
  }
}

void grpc_lb_policy_shutdown_locked(grpc_lb_policy* policy,
                                    grpc_lb_policy* new_policy) {
  policy->vtable->shutdown_locked(policy, new_policy);
}

int grpc_lb_policy_pick_locked(grpc_lb_policy* policy,
<<<<<<< HEAD
                               const grpc_lb_policy_pick_args* pick_args,
                               grpc_core::ConnectedSubchannel** target,
                               grpc_call_context_element* context,
                               void** user_data, grpc_closure* on_complete) {
  return policy->vtable->pick_locked(policy, pick_args, target, context,
                                     user_data, on_complete);
}

void grpc_lb_policy_cancel_pick_locked(grpc_lb_policy* policy,
                                       grpc_core::ConnectedSubchannel** target,
=======
                               grpc_lb_policy_pick_state* pick) {
  return policy->vtable->pick_locked(policy, pick);
}

void grpc_lb_policy_cancel_pick_locked(grpc_lb_policy* policy,
                                       grpc_lb_policy_pick_state* pick,
>>>>>>> 0ea629c6
                                       grpc_error* error) {
  policy->vtable->cancel_pick_locked(policy, pick, error);
}

void grpc_lb_policy_cancel_picks_locked(grpc_lb_policy* policy,
                                        uint32_t initial_metadata_flags_mask,
                                        uint32_t initial_metadata_flags_eq,
                                        grpc_error* error) {
  policy->vtable->cancel_picks_locked(policy, initial_metadata_flags_mask,
                                      initial_metadata_flags_eq, error);
}

void grpc_lb_policy_exit_idle_locked(grpc_lb_policy* policy) {
  policy->vtable->exit_idle_locked(policy);
}

void grpc_lb_policy_ping_one_locked(grpc_lb_policy* policy,
                                    grpc_closure* on_initiate,
                                    grpc_closure* on_ack) {
  policy->vtable->ping_one_locked(policy, on_initiate, on_ack);
}

void grpc_lb_policy_notify_on_state_change_locked(
    grpc_lb_policy* policy, grpc_connectivity_state* state,
    grpc_closure* closure) {
  policy->vtable->notify_on_state_change_locked(policy, state, closure);
}

grpc_connectivity_state grpc_lb_policy_check_connectivity_locked(
    grpc_lb_policy* policy, grpc_error** connectivity_error) {
  return policy->vtable->check_connectivity_locked(policy, connectivity_error);
}

void grpc_lb_policy_update_locked(grpc_lb_policy* policy,
                                  const grpc_lb_policy_args* lb_policy_args) {
  policy->vtable->update_locked(policy, lb_policy_args);
}

void grpc_lb_policy_set_reresolve_closure_locked(
    grpc_lb_policy* policy, grpc_closure* request_reresolution) {
  policy->vtable->set_reresolve_closure_locked(policy, request_reresolution);
}

void grpc_lb_policy_try_reresolve(grpc_lb_policy* policy,
                                  grpc_core::TraceFlag* grpc_lb_trace,
                                  grpc_error* error) {
  if (policy->request_reresolution != nullptr) {
    GRPC_CLOSURE_SCHED(policy->request_reresolution, error);
    policy->request_reresolution = nullptr;
    if (grpc_lb_trace->enabled()) {
      gpr_log(GPR_DEBUG,
              "%s %p: scheduling re-resolution closure with error=%s.",
              grpc_lb_trace->name(), policy, grpc_error_string(error));
    }
  } else {
    if (grpc_lb_trace->enabled() && error == GRPC_ERROR_NONE) {
      gpr_log(GPR_DEBUG, "%s %p: re-resolution already in progress.",
              grpc_lb_trace->name(), policy);
    }
  }
}<|MERGE_RESOLUTION|>--- conflicted
+++ resolved
@@ -72,25 +72,12 @@
 }
 
 int grpc_lb_policy_pick_locked(grpc_lb_policy* policy,
-<<<<<<< HEAD
-                               const grpc_lb_policy_pick_args* pick_args,
-                               grpc_core::ConnectedSubchannel** target,
-                               grpc_call_context_element* context,
-                               void** user_data, grpc_closure* on_complete) {
-  return policy->vtable->pick_locked(policy, pick_args, target, context,
-                                     user_data, on_complete);
-}
-
-void grpc_lb_policy_cancel_pick_locked(grpc_lb_policy* policy,
-                                       grpc_core::ConnectedSubchannel** target,
-=======
                                grpc_lb_policy_pick_state* pick) {
   return policy->vtable->pick_locked(policy, pick);
 }
 
 void grpc_lb_policy_cancel_pick_locked(grpc_lb_policy* policy,
                                        grpc_lb_policy_pick_state* pick,
->>>>>>> 0ea629c6
                                        grpc_error* error) {
   policy->vtable->cancel_pick_locked(policy, pick, error);
 }
