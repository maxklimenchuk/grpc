/*
 *
 * Copyright 2015 gRPC authors.
 *
 * Licensed under the Apache License, Version 2.0 (the "License");
 * you may not use this file except in compliance with the License.
 * You may obtain a copy of the License at
 *
 *     http://www.apache.org/licenses/LICENSE-2.0
 *
 * Unless required by applicable law or agreed to in writing, software
 * distributed under the License is distributed on an "AS IS" BASIS,
 * WITHOUT WARRANTIES OR CONDITIONS OF ANY KIND, either express or implied.
 * See the License for the specific language governing permissions and
 * limitations under the License.
 *
 */

#include "src/core/ext/filters/client_channel/subchannel.h"

#include <inttypes.h>
#include <limits.h>

#include <algorithm>
#include <cstring>

#include <grpc/support/alloc.h>
#include <grpc/support/avl.h>
#include <grpc/support/string_util.h>

#include "src/core/ext/filters/client_channel/client_channel.h"
#include "src/core/ext/filters/client_channel/parse_address.h"
#include "src/core/ext/filters/client_channel/proxy_mapper_registry.h"
#include "src/core/ext/filters/client_channel/subchannel_index.h"
#include "src/core/ext/filters/client_channel/uri_parser.h"
#include "src/core/lib/backoff/backoff.h"
#include "src/core/lib/channel/channel_args.h"
#include "src/core/lib/channel/connected_channel.h"
#include "src/core/lib/debug/stats.h"
#include "src/core/lib/iomgr/sockaddr_utils.h"
#include "src/core/lib/iomgr/timer.h"
#include "src/core/lib/profiling/timers.h"
#include "src/core/lib/slice/slice_internal.h"
#include "src/core/lib/support/manual_constructor.h"
#include "src/core/lib/surface/channel.h"
#include "src/core/lib/surface/channel_init.h"
#include "src/core/lib/transport/connectivity_state.h"

#define INTERNAL_REF_BITS 16
#define STRONG_REF_MASK (~(gpr_atm)((1 << INTERNAL_REF_BITS) - 1))

#define GRPC_SUBCHANNEL_INITIAL_CONNECT_BACKOFF_SECONDS 1
#define GRPC_SUBCHANNEL_RECONNECT_BACKOFF_MULTIPLIER 1.6
#define GRPC_SUBCHANNEL_RECONNECT_MIN_TIMEOUT_SECONDS 20
#define GRPC_SUBCHANNEL_RECONNECT_MAX_BACKOFF_SECONDS 120
#define GRPC_SUBCHANNEL_RECONNECT_JITTER 0.2

#define GET_CONNECTED_SUBCHANNEL(subchannel, barrier)     \
  ((grpc_connected_subchannel*)(gpr_atm_##barrier##_load( \
      &(subchannel)->connected_subchannel)))

typedef struct {
  grpc_closure closure;
  grpc_subchannel* subchannel;
  grpc_connectivity_state connectivity_state;
} state_watcher;

typedef struct external_state_watcher {
  grpc_subchannel* subchannel;
  grpc_pollset_set* pollset_set;
  grpc_closure* notify;
  grpc_closure closure;
  struct external_state_watcher* next;
  struct external_state_watcher* prev;
} external_state_watcher;

struct grpc_subchannel {
  grpc_connector* connector;

  /** refcount
      - lower INTERNAL_REF_BITS bits are for internal references:
        these do not keep the subchannel open.
      - upper remaining bits are for public references: these do
        keep the subchannel open */
  gpr_atm ref_pair;

  /** non-transport related channel filters */
  const grpc_channel_filter** filters;
  size_t num_filters;
  /** channel arguments */
  grpc_channel_args* args;

  grpc_subchannel_key* key;

  /** set during connection */
  grpc_connect_out_args connecting_result;

  /** callback for connection finishing */
  grpc_closure connected;

  /** callback for our alarm */
  grpc_closure on_alarm;

  /** pollset_set tracking who's interested in a connection
      being setup */
  grpc_pollset_set* pollset_set;

  /** active connection, or null; of type grpc_connected_subchannel */
  gpr_atm connected_subchannel;

  /** mutex protecting remaining elements */
  gpr_mu mu;

  /** have we seen a disconnection? */
  bool disconnected;
  /** are we connecting */
  bool connecting;
  /** connectivity state tracking */
  grpc_connectivity_state_tracker state_tracker;

  external_state_watcher root_external_state_watcher;

  /** backoff state */
  grpc_core::ManualConstructor<grpc_core::BackOff> backoff;
  grpc_millis next_attempt_deadline;
  grpc_millis min_connect_timeout_ms;

  /** do we have an active alarm? */
  bool have_alarm;
  /** have we started the backoff loop */
  bool backoff_begun;
  /** our alarm */
  grpc_timer alarm;
};

struct grpc_subchannel_call {
  grpc_connected_subchannel* connection;
  grpc_closure* schedule_closure_after_destroy;
};

#define SUBCHANNEL_CALL_TO_CALL_STACK(call) ((grpc_call_stack*)((call) + 1))
#define CHANNEL_STACK_FROM_CONNECTION(con) ((grpc_channel_stack*)(con))
#define CALLSTACK_TO_SUBCHANNEL_CALL(callstack) \
  (((grpc_subchannel_call*)(callstack)) - 1)

static void subchannel_connected(void* subchannel, grpc_error* error);

#ifndef NDEBUG
#define REF_REASON reason
#define REF_MUTATE_EXTRA_ARGS \
  GRPC_SUBCHANNEL_REF_EXTRA_ARGS, const char* purpose
#define REF_MUTATE_PURPOSE(x) , file, line, reason, x
#else
#define REF_REASON ""
#define REF_MUTATE_EXTRA_ARGS
#define REF_MUTATE_PURPOSE(x)
#endif

/*
 * connection implementation
 */

static void connection_destroy(void* arg, grpc_error* error) {
  grpc_connected_subchannel* c = (grpc_connected_subchannel*)arg;
  grpc_channel_stack_destroy(CHANNEL_STACK_FROM_CONNECTION(c));
  gpr_free(c);
}

grpc_connected_subchannel* grpc_connected_subchannel_ref(
    grpc_connected_subchannel* c GRPC_SUBCHANNEL_REF_EXTRA_ARGS) {
  GRPC_CHANNEL_STACK_REF(CHANNEL_STACK_FROM_CONNECTION(c), REF_REASON);
  return c;
}

void grpc_connected_subchannel_unref(
    grpc_connected_subchannel* c GRPC_SUBCHANNEL_REF_EXTRA_ARGS) {
  GRPC_CHANNEL_STACK_UNREF(CHANNEL_STACK_FROM_CONNECTION(c), REF_REASON);
}

/*
 * grpc_subchannel implementation
 */

static void subchannel_destroy(void* arg, grpc_error* error) {
  grpc_subchannel* c = (grpc_subchannel*)arg;
  gpr_free((void*)c->filters);
  grpc_channel_args_destroy(c->args);
  grpc_connectivity_state_destroy(&c->state_tracker);
  grpc_connector_unref(c->connector);
  grpc_pollset_set_destroy(c->pollset_set);
  grpc_subchannel_key_destroy(c->key);
  gpr_mu_destroy(&c->mu);
  gpr_free(c);
}

static gpr_atm ref_mutate(grpc_subchannel* c, gpr_atm delta,
                          int barrier REF_MUTATE_EXTRA_ARGS) {
  gpr_atm old_val = barrier ? gpr_atm_full_fetch_add(&c->ref_pair, delta)
                            : gpr_atm_no_barrier_fetch_add(&c->ref_pair, delta);
#ifndef NDEBUG
  if (grpc_trace_stream_refcount.enabled()) {
    gpr_log(file, line, GPR_LOG_SEVERITY_DEBUG,
            "SUBCHANNEL: %p %12s 0x%" PRIxPTR " -> 0x%" PRIxPTR " [%s]", c,
            purpose, old_val, old_val + delta, reason);
  }
#endif
  return old_val;
}

grpc_subchannel* grpc_subchannel_ref(
    grpc_subchannel* c GRPC_SUBCHANNEL_REF_EXTRA_ARGS) {
  gpr_atm old_refs;
  old_refs = ref_mutate(c, (1 << INTERNAL_REF_BITS),
                        0 REF_MUTATE_PURPOSE("STRONG_REF"));
  GPR_ASSERT((old_refs & STRONG_REF_MASK) != 0);
  return c;
}

grpc_subchannel* grpc_subchannel_weak_ref(
    grpc_subchannel* c GRPC_SUBCHANNEL_REF_EXTRA_ARGS) {
  gpr_atm old_refs;
  old_refs = ref_mutate(c, 1, 0 REF_MUTATE_PURPOSE("WEAK_REF"));
  GPR_ASSERT(old_refs != 0);
  return c;
}

grpc_subchannel* grpc_subchannel_ref_from_weak_ref(
    grpc_subchannel* c GRPC_SUBCHANNEL_REF_EXTRA_ARGS) {
  if (!c) return nullptr;
  for (;;) {
    gpr_atm old_refs = gpr_atm_acq_load(&c->ref_pair);
    if (old_refs >= (1 << INTERNAL_REF_BITS)) {
      gpr_atm new_refs = old_refs + (1 << INTERNAL_REF_BITS);
      if (gpr_atm_rel_cas(&c->ref_pair, old_refs, new_refs)) {
        return c;
      }
    } else {
      return nullptr;
    }
  }
}

static void disconnect(grpc_subchannel* c) {
  grpc_connected_subchannel* con;
  grpc_subchannel_index_unregister(c->key, c);
  gpr_mu_lock(&c->mu);
  GPR_ASSERT(!c->disconnected);
  c->disconnected = true;
  grpc_connector_shutdown(c->connector, GRPC_ERROR_CREATE_FROM_STATIC_STRING(
                                            "Subchannel disconnected"));
  con = GET_CONNECTED_SUBCHANNEL(c, no_barrier);
  if (con != nullptr) {
    GRPC_CONNECTED_SUBCHANNEL_UNREF(con, "connection");
    gpr_atm_no_barrier_store(&c->connected_subchannel, (gpr_atm)0xdeadbeef);
  }
  gpr_mu_unlock(&c->mu);
}

void grpc_subchannel_unref(grpc_subchannel* c GRPC_SUBCHANNEL_REF_EXTRA_ARGS) {
  gpr_atm old_refs;
  // add a weak ref and subtract a strong ref (atomically)
  old_refs = ref_mutate(c, (gpr_atm)1 - (gpr_atm)(1 << INTERNAL_REF_BITS),
                        1 REF_MUTATE_PURPOSE("STRONG_UNREF"));
  if ((old_refs & STRONG_REF_MASK) == (1 << INTERNAL_REF_BITS)) {
    disconnect(c);
  }
  GRPC_SUBCHANNEL_WEAK_UNREF(c, "strong-unref");
}

void grpc_subchannel_weak_unref(
    grpc_subchannel* c GRPC_SUBCHANNEL_REF_EXTRA_ARGS) {
  gpr_atm old_refs;
  old_refs = ref_mutate(c, -(gpr_atm)1, 1 REF_MUTATE_PURPOSE("WEAK_UNREF"));
  if (old_refs == 1) {
    GRPC_CLOSURE_SCHED(
        GRPC_CLOSURE_CREATE(subchannel_destroy, c, grpc_schedule_on_exec_ctx),
        GRPC_ERROR_NONE);
  }
}

<<<<<<< HEAD
static void parse_args_for_backoff_values(
    const grpc_channel_args* args, grpc_core::BackOff::Options* backoff_options,
    grpc_millis* min_connect_timeout_ms) {
  grpc_millis initial_backoff_ms =
      GRPC_SUBCHANNEL_INITIAL_CONNECT_BACKOFF_SECONDS * 1000;
  *min_connect_timeout_ms =
      GRPC_SUBCHANNEL_RECONNECT_MIN_TIMEOUT_SECONDS * 1000;
  grpc_millis max_backoff_ms =
      GRPC_SUBCHANNEL_RECONNECT_MAX_BACKOFF_SECONDS * 1000;
  bool fixed_reconnect_backoff = false;
  if (args != nullptr) {
    for (size_t i = 0; i < args->num_args; i++) {
      if (0 == strcmp(args->args[i].key,
                      "grpc.testing.fixed_reconnect_backoff_ms")) {
        fixed_reconnect_backoff = true;
        initial_backoff_ms = *min_connect_timeout_ms = max_backoff_ms =
            grpc_channel_arg_get_integer(
                &args->args[i],
                {static_cast<int>(initial_backoff_ms), 100, INT_MAX});
      } else if (0 ==
                 strcmp(args->args[i].key, GRPC_ARG_MIN_RECONNECT_BACKOFF_MS)) {
        fixed_reconnect_backoff = false;
        *min_connect_timeout_ms = grpc_channel_arg_get_integer(
            &args->args[i],
            {static_cast<int>(*min_connect_timeout_ms), 100, INT_MAX});
      } else if (0 ==
                 strcmp(args->args[i].key, GRPC_ARG_MAX_RECONNECT_BACKOFF_MS)) {
        fixed_reconnect_backoff = false;
        max_backoff_ms = grpc_channel_arg_get_integer(
            &args->args[i], {static_cast<int>(max_backoff_ms), 100, INT_MAX});
      } else if (0 == strcmp(args->args[i].key,
                             GRPC_ARG_INITIAL_RECONNECT_BACKOFF_MS)) {
        fixed_reconnect_backoff = false;
        initial_backoff_ms = grpc_channel_arg_get_integer(
            &args->args[i],
            {static_cast<int>(initial_backoff_ms), 100, INT_MAX});
      }
    }
  }
  backoff_options->set_initial_backoff(initial_backoff_ms)
      .set_multiplier(fixed_reconnect_backoff
                          ? 1.0
                          : GRPC_SUBCHANNEL_RECONNECT_BACKOFF_MULTIPLIER)
      .set_jitter(fixed_reconnect_backoff ? 0.0
                                          : GRPC_SUBCHANNEL_RECONNECT_JITTER)
      .set_max_backoff(max_backoff_ms);
}

grpc_subchannel* grpc_subchannel_create(grpc_exec_ctx* exec_ctx,
                                        grpc_connector* connector,
=======
grpc_subchannel* grpc_subchannel_create(grpc_connector* connector,
>>>>>>> 91a851c6
                                        const grpc_subchannel_args* args) {
  grpc_subchannel_key* key = grpc_subchannel_key_create(args);
  grpc_subchannel* c = grpc_subchannel_index_find(key);
  if (c) {
    grpc_subchannel_key_destroy(key);
    return c;
  }

  GRPC_STATS_INC_CLIENT_SUBCHANNELS_CREATED();
  c = (grpc_subchannel*)gpr_zalloc(sizeof(*c));
  c->key = key;
  gpr_atm_no_barrier_store(&c->ref_pair, 1 << INTERNAL_REF_BITS);
  c->connector = connector;
  grpc_connector_ref(c->connector);
  c->num_filters = args->filter_count;
  if (c->num_filters > 0) {
    c->filters = (const grpc_channel_filter**)gpr_malloc(
        sizeof(grpc_channel_filter*) * c->num_filters);
    memcpy((void*)c->filters, args->filters,
           sizeof(grpc_channel_filter*) * c->num_filters);
  } else {
    c->filters = nullptr;
  }
  c->pollset_set = grpc_pollset_set_create();
  grpc_resolved_address* addr =
      (grpc_resolved_address*)gpr_malloc(sizeof(*addr));
  grpc_get_subchannel_address_arg(args->args, addr);
  grpc_resolved_address* new_address = nullptr;
  grpc_channel_args* new_args = nullptr;
  if (grpc_proxy_mappers_map_address(addr, args->args, &new_address,
                                     &new_args)) {
    GPR_ASSERT(new_address != nullptr);
    gpr_free(addr);
    addr = new_address;
  }
  static const char* keys_to_remove[] = {GRPC_ARG_SUBCHANNEL_ADDRESS};
  grpc_arg new_arg = grpc_create_subchannel_address_arg(addr);
  gpr_free(addr);
  c->args = grpc_channel_args_copy_and_add_and_remove(
      new_args != nullptr ? new_args : args->args, keys_to_remove,
      GPR_ARRAY_SIZE(keys_to_remove), &new_arg, 1);
  gpr_free(new_arg.value.string);
  if (new_args != nullptr) grpc_channel_args_destroy(new_args);
  c->root_external_state_watcher.next = c->root_external_state_watcher.prev =
      &c->root_external_state_watcher;
  GRPC_CLOSURE_INIT(&c->connected, subchannel_connected, c,
                    grpc_schedule_on_exec_ctx);
  grpc_connectivity_state_init(&c->state_tracker, GRPC_CHANNEL_IDLE,
                               "subchannel");
  grpc_core::BackOff::Options backoff_options;
  parse_args_for_backoff_values(args->args, &backoff_options,
                                &c->min_connect_timeout_ms);
  c->backoff.Init(backoff_options);
  gpr_mu_init(&c->mu);

  return grpc_subchannel_index_register(key, c);
}

static void continue_connect_locked(grpc_subchannel* c) {
  grpc_connect_in_args args;
  args.interested_parties = c->pollset_set;
  const grpc_millis min_deadline =
      c->min_connect_timeout_ms + grpc_exec_ctx_now(exec_ctx);
  args.deadline = std::max(c->next_attempt_deadline, min_deadline);
  args.channel_args = c->args;
<<<<<<< HEAD
  grpc_connectivity_state_set(exec_ctx, &c->state_tracker,
                              GRPC_CHANNEL_CONNECTING, GRPC_ERROR_NONE,
                              "state_change");
  grpc_connector_connect(exec_ctx, c->connector, &args, &c->connecting_result,
=======

  grpc_connectivity_state_set(&c->state_tracker, GRPC_CHANNEL_CONNECTING,
                              GRPC_ERROR_NONE, "state_change");
  grpc_connector_connect(c->connector, &args, &c->connecting_result,
>>>>>>> 91a851c6
                         &c->connected);
}

grpc_connectivity_state grpc_subchannel_check_connectivity(grpc_subchannel* c,
                                                           grpc_error** error) {
  grpc_connectivity_state state;
  gpr_mu_lock(&c->mu);
  state = grpc_connectivity_state_get(&c->state_tracker, error);
  gpr_mu_unlock(&c->mu);
  return state;
}

static void on_external_state_watcher_done(void* arg, grpc_error* error) {
  external_state_watcher* w = (external_state_watcher*)arg;
  grpc_closure* follow_up = w->notify;
  if (w->pollset_set != nullptr) {
    grpc_pollset_set_del_pollset_set(w->subchannel->pollset_set,
                                     w->pollset_set);
  }
  gpr_mu_lock(&w->subchannel->mu);
  w->next->prev = w->prev;
  w->prev->next = w->next;
  gpr_mu_unlock(&w->subchannel->mu);
  GRPC_SUBCHANNEL_WEAK_UNREF(w->subchannel, "external_state_watcher");
  gpr_free(w);
  GRPC_CLOSURE_RUN(follow_up, GRPC_ERROR_REF(error));
}

static void on_alarm(void* arg, grpc_error* error) {
  grpc_subchannel* c = (grpc_subchannel*)arg;
  gpr_mu_lock(&c->mu);
  c->have_alarm = false;
  if (c->disconnected) {
    error = GRPC_ERROR_CREATE_REFERENCING_FROM_STATIC_STRING("Disconnected",
                                                             &error, 1);
  } else {
    GRPC_ERROR_REF(error);
  }
  if (error == GRPC_ERROR_NONE) {
    gpr_log(GPR_INFO, "Failed to connect to channel, retrying");
<<<<<<< HEAD
    c->next_attempt_deadline = c->backoff->Step(exec_ctx);
    continue_connect_locked(exec_ctx, c);
=======
    c->backoff_result = grpc_backoff_step(&c->backoff_state);
    continue_connect_locked(c);
>>>>>>> 91a851c6
    gpr_mu_unlock(&c->mu);
  } else {
    gpr_mu_unlock(&c->mu);
    GRPC_SUBCHANNEL_WEAK_UNREF(c, "connecting");
  }
  GRPC_ERROR_UNREF(error);
}

static void maybe_start_connecting_locked(grpc_subchannel* c) {
  if (c->disconnected) {
    /* Don't try to connect if we're already disconnected */
    return;
  }

  if (c->connecting) {
    /* Already connecting: don't restart */
    return;
  }

  if (GET_CONNECTED_SUBCHANNEL(c, no_barrier) != nullptr) {
    /* Already connected: don't restart */
    return;
  }

  if (!grpc_connectivity_state_has_watchers(&c->state_tracker)) {
    /* Nobody is interested in connecting: so don't just yet */
    return;
  }

  c->connecting = true;
  GRPC_SUBCHANNEL_WEAK_REF(c, "connecting");

  if (!c->backoff_begun) {
    c->backoff_begun = true;
<<<<<<< HEAD
    c->next_attempt_deadline = c->backoff->Begin(exec_ctx);
    continue_connect_locked(exec_ctx, c);
=======
    c->backoff_result = grpc_backoff_begin(&c->backoff_state);
    continue_connect_locked(c);
>>>>>>> 91a851c6
  } else {
    GPR_ASSERT(!c->have_alarm);
    c->have_alarm = true;
    const grpc_millis time_til_next =
<<<<<<< HEAD
        c->next_attempt_deadline - grpc_exec_ctx_now(exec_ctx);
=======
        c->backoff_result.next_attempt_start_time -
        grpc_core::ExecCtx::Get()->Now();
>>>>>>> 91a851c6
    if (time_til_next <= 0) {
      gpr_log(GPR_INFO, "Retry immediately");
    } else {
      gpr_log(GPR_INFO, "Retry in %" PRIdPTR " milliseconds", time_til_next);
    }
    GRPC_CLOSURE_INIT(&c->on_alarm, on_alarm, c, grpc_schedule_on_exec_ctx);
<<<<<<< HEAD
    grpc_timer_init(exec_ctx, &c->alarm, c->next_attempt_deadline,
=======
    grpc_timer_init(&c->alarm, c->backoff_result.next_attempt_start_time,
>>>>>>> 91a851c6
                    &c->on_alarm);
  }
}

void grpc_subchannel_notify_on_state_change(
    grpc_subchannel* c, grpc_pollset_set* interested_parties,
    grpc_connectivity_state* state, grpc_closure* notify) {
  external_state_watcher* w;

  if (state == nullptr) {
    gpr_mu_lock(&c->mu);
    for (w = c->root_external_state_watcher.next;
         w != &c->root_external_state_watcher; w = w->next) {
      if (w->notify == notify) {
        grpc_connectivity_state_notify_on_state_change(&c->state_tracker,
                                                       nullptr, &w->closure);
      }
    }
    gpr_mu_unlock(&c->mu);
  } else {
    w = (external_state_watcher*)gpr_malloc(sizeof(*w));
    w->subchannel = c;
    w->pollset_set = interested_parties;
    w->notify = notify;
    GRPC_CLOSURE_INIT(&w->closure, on_external_state_watcher_done, w,
                      grpc_schedule_on_exec_ctx);
    if (interested_parties != nullptr) {
      grpc_pollset_set_add_pollset_set(c->pollset_set, interested_parties);
    }
    GRPC_SUBCHANNEL_WEAK_REF(c, "external_state_watcher");
    gpr_mu_lock(&c->mu);
    w->next = &c->root_external_state_watcher;
    w->prev = w->next->prev;
    w->next->prev = w->prev->next = w;
    grpc_connectivity_state_notify_on_state_change(&c->state_tracker, state,
                                                   &w->closure);
    maybe_start_connecting_locked(c);
    gpr_mu_unlock(&c->mu);
  }
}

void grpc_connected_subchannel_process_transport_op(
    grpc_connected_subchannel* con, grpc_transport_op* op) {
  grpc_channel_stack* channel_stack = CHANNEL_STACK_FROM_CONNECTION(con);
  grpc_channel_element* top_elem = grpc_channel_stack_element(channel_stack, 0);
  top_elem->filter->start_transport_op(top_elem, op);
}

static void subchannel_on_child_state_changed(void* p, grpc_error* error) {
  state_watcher* sw = (state_watcher*)p;
  grpc_subchannel* c = sw->subchannel;
  gpr_mu* mu = &c->mu;

  gpr_mu_lock(mu);

  /* if we failed just leave this closure */
  if (sw->connectivity_state == GRPC_CHANNEL_TRANSIENT_FAILURE) {
    /* any errors on a subchannel ==> we're done, create a new one */
    sw->connectivity_state = GRPC_CHANNEL_SHUTDOWN;
  }
  grpc_connectivity_state_set(&c->state_tracker, sw->connectivity_state,
                              GRPC_ERROR_REF(error), "reflect_child");
  if (sw->connectivity_state != GRPC_CHANNEL_SHUTDOWN) {
    grpc_connected_subchannel_notify_on_state_change(
        GET_CONNECTED_SUBCHANNEL(c, no_barrier), nullptr,
        &sw->connectivity_state, &sw->closure);
    GRPC_SUBCHANNEL_WEAK_REF(c, "state_watcher");
    sw = nullptr;
  }

  gpr_mu_unlock(mu);
  GRPC_SUBCHANNEL_WEAK_UNREF(c, "state_watcher");
  gpr_free(sw);
}

static void connected_subchannel_state_op(grpc_connected_subchannel* con,
                                          grpc_pollset_set* interested_parties,
                                          grpc_connectivity_state* state,
                                          grpc_closure* closure) {
  grpc_transport_op* op = grpc_make_transport_op(nullptr);
  grpc_channel_element* elem;
  op->connectivity_state = state;
  op->on_connectivity_state_change = closure;
  op->bind_pollset_set = interested_parties;
  elem = grpc_channel_stack_element(CHANNEL_STACK_FROM_CONNECTION(con), 0);
  elem->filter->start_transport_op(elem, op);
}

void grpc_connected_subchannel_notify_on_state_change(
    grpc_connected_subchannel* con, grpc_pollset_set* interested_parties,
    grpc_connectivity_state* state, grpc_closure* closure) {
  connected_subchannel_state_op(con, interested_parties, state, closure);
}

void grpc_connected_subchannel_ping(grpc_connected_subchannel* con,
                                    grpc_closure* on_initiate,
                                    grpc_closure* on_ack) {
  grpc_transport_op* op = grpc_make_transport_op(nullptr);
  grpc_channel_element* elem;
  op->send_ping.on_initiate = on_initiate;
  op->send_ping.on_ack = on_ack;
  elem = grpc_channel_stack_element(CHANNEL_STACK_FROM_CONNECTION(con), 0);
  elem->filter->start_transport_op(elem, op);
}

static bool publish_transport_locked(grpc_subchannel* c) {
  grpc_connected_subchannel* con;
  grpc_channel_stack* stk;
  state_watcher* sw_subchannel;

  /* construct channel stack */
  grpc_channel_stack_builder* builder = grpc_channel_stack_builder_create();
  grpc_channel_stack_builder_set_channel_arguments(
      builder, c->connecting_result.channel_args);
  grpc_channel_stack_builder_set_transport(builder,
                                           c->connecting_result.transport);

  if (!grpc_channel_init_create_stack(builder, GRPC_CLIENT_SUBCHANNEL)) {
    grpc_channel_stack_builder_destroy(builder);
    return false;
  }
  grpc_error* error = grpc_channel_stack_builder_finish(
      builder, 0, 1, connection_destroy, nullptr, (void**)&con);
  if (error != GRPC_ERROR_NONE) {
    grpc_transport_destroy(c->connecting_result.transport);
    gpr_log(GPR_ERROR, "error initializing subchannel stack: %s",
            grpc_error_string(error));
    GRPC_ERROR_UNREF(error);
    return false;
  }
  stk = CHANNEL_STACK_FROM_CONNECTION(con);
  memset(&c->connecting_result, 0, sizeof(c->connecting_result));

  /* initialize state watcher */
  sw_subchannel = (state_watcher*)gpr_malloc(sizeof(*sw_subchannel));
  sw_subchannel->subchannel = c;
  sw_subchannel->connectivity_state = GRPC_CHANNEL_READY;
  GRPC_CLOSURE_INIT(&sw_subchannel->closure, subchannel_on_child_state_changed,
                    sw_subchannel, grpc_schedule_on_exec_ctx);

  if (c->disconnected) {
    gpr_free(sw_subchannel);
    grpc_channel_stack_destroy(stk);
    gpr_free(con);
    return false;
  }

  /* publish */
  /* TODO(ctiller): this full barrier seems to clear up a TSAN failure.
                    I'd have expected the rel_cas below to be enough, but
                    seemingly it's not.
                    Re-evaluate if we really need this. */
  gpr_atm_full_barrier();
  GPR_ASSERT(gpr_atm_rel_cas(&c->connected_subchannel, 0, (gpr_atm)con));

  /* setup subchannel watching connected subchannel for changes; subchannel
     ref for connecting is donated to the state watcher */
  GRPC_SUBCHANNEL_WEAK_REF(c, "state_watcher");
  GRPC_SUBCHANNEL_WEAK_UNREF(c, "connecting");
  grpc_connected_subchannel_notify_on_state_change(
      con, c->pollset_set, &sw_subchannel->connectivity_state,
      &sw_subchannel->closure);

  /* signal completion */
  grpc_connectivity_state_set(&c->state_tracker, GRPC_CHANNEL_READY,
                              GRPC_ERROR_NONE, "connected");
  return true;
}

static void subchannel_connected(void* arg, grpc_error* error) {
  grpc_subchannel* c = (grpc_subchannel*)arg;
  grpc_channel_args* delete_channel_args = c->connecting_result.channel_args;

  GRPC_SUBCHANNEL_WEAK_REF(c, "connected");
  gpr_mu_lock(&c->mu);
  c->connecting = false;
  if (c->connecting_result.transport != nullptr &&
      publish_transport_locked(c)) {
    /* do nothing, transport was published */
  } else if (c->disconnected) {
    GRPC_SUBCHANNEL_WEAK_UNREF(c, "connecting");
  } else {
    grpc_connectivity_state_set(
        &c->state_tracker, GRPC_CHANNEL_TRANSIENT_FAILURE,
        grpc_error_set_int(GRPC_ERROR_CREATE_REFERENCING_FROM_STATIC_STRING(
                               "Connect Failed", &error, 1),
                           GRPC_ERROR_INT_GRPC_STATUS, GRPC_STATUS_UNAVAILABLE),
        "connect_failed");

    const char* errmsg = grpc_error_string(error);
    gpr_log(GPR_INFO, "Connect failed: %s", errmsg);

    maybe_start_connecting_locked(c);
    GRPC_SUBCHANNEL_WEAK_UNREF(c, "connecting");
  }
  gpr_mu_unlock(&c->mu);
  GRPC_SUBCHANNEL_WEAK_UNREF(c, "connected");
  grpc_channel_args_destroy(delete_channel_args);
}

/*
 * grpc_subchannel_call implementation
 */

static void subchannel_call_destroy(void* call, grpc_error* error) {
  grpc_subchannel_call* c = (grpc_subchannel_call*)call;
  GPR_ASSERT(c->schedule_closure_after_destroy != nullptr);
  GPR_TIMER_BEGIN("grpc_subchannel_call_unref.destroy", 0);
  grpc_connected_subchannel* connection = c->connection;
  grpc_call_stack_destroy(SUBCHANNEL_CALL_TO_CALL_STACK(c), nullptr,
                          c->schedule_closure_after_destroy);
  GRPC_CONNECTED_SUBCHANNEL_UNREF(connection, "subchannel_call");
  GPR_TIMER_END("grpc_subchannel_call_unref.destroy", 0);
}

void grpc_subchannel_call_set_cleanup_closure(grpc_subchannel_call* call,
                                              grpc_closure* closure) {
  GPR_ASSERT(call->schedule_closure_after_destroy == nullptr);
  GPR_ASSERT(closure != nullptr);
  call->schedule_closure_after_destroy = closure;
}

void grpc_subchannel_call_ref(
    grpc_subchannel_call* c GRPC_SUBCHANNEL_REF_EXTRA_ARGS) {
  GRPC_CALL_STACK_REF(SUBCHANNEL_CALL_TO_CALL_STACK(c), REF_REASON);
}

void grpc_subchannel_call_unref(
    grpc_subchannel_call* c GRPC_SUBCHANNEL_REF_EXTRA_ARGS) {
  GRPC_CALL_STACK_UNREF(SUBCHANNEL_CALL_TO_CALL_STACK(c), REF_REASON);
}

void grpc_subchannel_call_process_op(grpc_subchannel_call* call,
                                     grpc_transport_stream_op_batch* batch) {
  GPR_TIMER_BEGIN("grpc_subchannel_call_process_op", 0);
  grpc_call_stack* call_stack = SUBCHANNEL_CALL_TO_CALL_STACK(call);
  grpc_call_element* top_elem = grpc_call_stack_element(call_stack, 0);
  GRPC_CALL_LOG_OP(GPR_INFO, top_elem, batch);
  top_elem->filter->start_transport_stream_op_batch(top_elem, batch);
  GPR_TIMER_END("grpc_subchannel_call_process_op", 0);
}

grpc_connected_subchannel* grpc_subchannel_get_connected_subchannel(
    grpc_subchannel* c) {
  return GET_CONNECTED_SUBCHANNEL(c, acq);
}

const grpc_subchannel_key* grpc_subchannel_get_key(
    const grpc_subchannel* subchannel) {
  return subchannel->key;
}

grpc_error* grpc_connected_subchannel_create_call(
    grpc_connected_subchannel* con,
    const grpc_connected_subchannel_call_args* args,
    grpc_subchannel_call** call) {
  grpc_channel_stack* chanstk = CHANNEL_STACK_FROM_CONNECTION(con);
  *call = (grpc_subchannel_call*)gpr_arena_alloc(
      args->arena, sizeof(grpc_subchannel_call) + chanstk->call_stack_size);
  grpc_call_stack* callstk = SUBCHANNEL_CALL_TO_CALL_STACK(*call);
  (*call)->connection = GRPC_CONNECTED_SUBCHANNEL_REF(con, "subchannel_call");
  const grpc_call_element_args call_args = {
      callstk,            /* call_stack */
      nullptr,            /* server_transport_data */
      args->context,      /* context */
      args->path,         /* path */
      args->start_time,   /* start_time */
      args->deadline,     /* deadline */
      args->arena,        /* arena */
      args->call_combiner /* call_combiner */
  };
  grpc_error* error = grpc_call_stack_init(chanstk, 1, subchannel_call_destroy,
                                           *call, &call_args);
  if (error != GRPC_ERROR_NONE) {
    const char* error_string = grpc_error_string(error);
    gpr_log(GPR_ERROR, "error: %s", error_string);
    return error;
  }
  grpc_call_stack_set_pollset_or_pollset_set(callstk, args->pollent);
  return GRPC_ERROR_NONE;
}

grpc_call_stack* grpc_subchannel_call_get_call_stack(
    grpc_subchannel_call* subchannel_call) {
  return SUBCHANNEL_CALL_TO_CALL_STACK(subchannel_call);
}

static void grpc_uri_to_sockaddr(const char* uri_str,
                                 grpc_resolved_address* addr) {
  grpc_uri* uri = grpc_uri_parse(uri_str, 0 /* suppress_errors */);
  GPR_ASSERT(uri != nullptr);
  if (!grpc_parse_uri(uri, addr)) memset(addr, 0, sizeof(*addr));
  grpc_uri_destroy(uri);
}

void grpc_get_subchannel_address_arg(const grpc_channel_args* args,
                                     grpc_resolved_address* addr) {
  const char* addr_uri_str = grpc_get_subchannel_address_uri_arg(args);
  memset(addr, 0, sizeof(*addr));
  if (*addr_uri_str != '\0') {
    grpc_uri_to_sockaddr(addr_uri_str, addr);
  }
}

const char* grpc_get_subchannel_address_uri_arg(const grpc_channel_args* args) {
  const grpc_arg* addr_arg =
      grpc_channel_args_find(args, GRPC_ARG_SUBCHANNEL_ADDRESS);
  GPR_ASSERT(addr_arg != nullptr);  // Should have been set by LB policy.
  GPR_ASSERT(addr_arg->type == GRPC_ARG_STRING);
  return addr_arg->value.string;
}

grpc_arg grpc_create_subchannel_address_arg(const grpc_resolved_address* addr) {
  return grpc_channel_arg_string_create(
      (char*)GRPC_ARG_SUBCHANNEL_ADDRESS,
      addr->len > 0 ? grpc_sockaddr_to_uri(addr) : gpr_strdup(""));
}<|MERGE_RESOLUTION|>--- conflicted
+++ resolved
@@ -278,7 +278,6 @@
   }
 }
 
-<<<<<<< HEAD
 static void parse_args_for_backoff_values(
     const grpc_channel_args* args, grpc_core::BackOff::Options* backoff_options,
     grpc_millis* min_connect_timeout_ms) {
@@ -327,11 +326,7 @@
       .set_max_backoff(max_backoff_ms);
 }
 
-grpc_subchannel* grpc_subchannel_create(grpc_exec_ctx* exec_ctx,
-                                        grpc_connector* connector,
-=======
 grpc_subchannel* grpc_subchannel_create(grpc_connector* connector,
->>>>>>> 91a851c6
                                         const grpc_subchannel_args* args) {
   grpc_subchannel_key* key = grpc_subchannel_key_create(args);
   grpc_subchannel* c = grpc_subchannel_index_find(key);
@@ -394,20 +389,12 @@
   grpc_connect_in_args args;
   args.interested_parties = c->pollset_set;
   const grpc_millis min_deadline =
-      c->min_connect_timeout_ms + grpc_exec_ctx_now(exec_ctx);
+      c->min_connect_timeout_ms + grpc_core::ExecCtx::Get()->Now();
   args.deadline = std::max(c->next_attempt_deadline, min_deadline);
   args.channel_args = c->args;
-<<<<<<< HEAD
-  grpc_connectivity_state_set(exec_ctx, &c->state_tracker,
-                              GRPC_CHANNEL_CONNECTING, GRPC_ERROR_NONE,
-                              "state_change");
-  grpc_connector_connect(exec_ctx, c->connector, &args, &c->connecting_result,
-=======
-
   grpc_connectivity_state_set(&c->state_tracker, GRPC_CHANNEL_CONNECTING,
                               GRPC_ERROR_NONE, "state_change");
   grpc_connector_connect(c->connector, &args, &c->connecting_result,
->>>>>>> 91a851c6
                          &c->connected);
 }
 
@@ -448,13 +435,8 @@
   }
   if (error == GRPC_ERROR_NONE) {
     gpr_log(GPR_INFO, "Failed to connect to channel, retrying");
-<<<<<<< HEAD
-    c->next_attempt_deadline = c->backoff->Step(exec_ctx);
-    continue_connect_locked(exec_ctx, c);
-=======
-    c->backoff_result = grpc_backoff_step(&c->backoff_state);
+    c->next_attempt_deadline = c->backoff->Step();
     continue_connect_locked(c);
->>>>>>> 91a851c6
     gpr_mu_unlock(&c->mu);
   } else {
     gpr_mu_unlock(&c->mu);
@@ -489,35 +471,20 @@
 
   if (!c->backoff_begun) {
     c->backoff_begun = true;
-<<<<<<< HEAD
-    c->next_attempt_deadline = c->backoff->Begin(exec_ctx);
-    continue_connect_locked(exec_ctx, c);
-=======
-    c->backoff_result = grpc_backoff_begin(&c->backoff_state);
+    c->next_attempt_deadline = c->backoff->Begin();
     continue_connect_locked(c);
->>>>>>> 91a851c6
   } else {
     GPR_ASSERT(!c->have_alarm);
     c->have_alarm = true;
     const grpc_millis time_til_next =
-<<<<<<< HEAD
-        c->next_attempt_deadline - grpc_exec_ctx_now(exec_ctx);
-=======
-        c->backoff_result.next_attempt_start_time -
-        grpc_core::ExecCtx::Get()->Now();
->>>>>>> 91a851c6
+        c->next_attempt_deadline - grpc_core::ExecCtx::Get()->Now();
     if (time_til_next <= 0) {
       gpr_log(GPR_INFO, "Retry immediately");
     } else {
       gpr_log(GPR_INFO, "Retry in %" PRIdPTR " milliseconds", time_til_next);
     }
     GRPC_CLOSURE_INIT(&c->on_alarm, on_alarm, c, grpc_schedule_on_exec_ctx);
-<<<<<<< HEAD
-    grpc_timer_init(exec_ctx, &c->alarm, c->next_attempt_deadline,
-=======
-    grpc_timer_init(&c->alarm, c->backoff_result.next_attempt_start_time,
->>>>>>> 91a851c6
-                    &c->on_alarm);
+    grpc_timer_init(&c->alarm, c->next_attempt_deadline, &c->on_alarm);
   }
 }
 
