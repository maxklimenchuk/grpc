/*
 *
 * Copyright 2015 gRPC authors.
 *
 * Licensed under the Apache License, Version 2.0 (the "License");
 * you may not use this file except in compliance with the License.
 * You may obtain a copy of the License at
 *
 *     http://www.apache.org/licenses/LICENSE-2.0
 *
 * Unless required by applicable law or agreed to in writing, software
 * distributed under the License is distributed on an "AS IS" BASIS,
 * WITHOUT WARRANTIES OR CONDITIONS OF ANY KIND, either express or implied.
 * See the License for the specific language governing permissions and
 * limitations under the License.
 *
 */

#include <grpc/grpc.h>

#include <grpc/support/log.h>

#include "src/core/ext/transport/chttp2/server/chttp2_server.h"
#include "src/core/lib/channel/channel_args.h"
#include "src/core/lib/surface/api_trace.h"
#include "src/core/lib/surface/server.h"

<<<<<<< HEAD
int grpc_server_add_insecure_http2_port(grpc_server *server, const char *addr) {
  ExecCtx _local_exec_ctx;
  int port_num = 0;
  GRPC_API_TRACE("grpc_server_add_insecure_http2_port(server=%p, addr=%s)", 2,
                 (server, addr));
  grpc_error *err = grpc_chttp2_server_add_port(
      server, addr,
=======
int grpc_server_add_insecure_http2_port(grpc_server* server, const char* addr) {
  grpc_exec_ctx exec_ctx = GRPC_EXEC_CTX_INIT;
  int port_num = 0;
  GRPC_API_TRACE("grpc_server_add_insecure_http2_port(server=%p, addr=%s)", 2,
                 (server, addr));
  grpc_error* err = grpc_chttp2_server_add_port(
      &exec_ctx, server, addr,
>>>>>>> d9da7387
      grpc_channel_args_copy(grpc_server_get_channel_args(server)), &port_num);
  if (err != GRPC_ERROR_NONE) {
    const char* msg = grpc_error_string(err);
    gpr_log(GPR_ERROR, "%s", msg);

    GRPC_ERROR_UNREF(err);
  }
  grpc_exec_ctx_finish();
  return port_num;
}<|MERGE_RESOLUTION|>--- conflicted
+++ resolved
@@ -25,23 +25,13 @@
 #include "src/core/lib/surface/api_trace.h"
 #include "src/core/lib/surface/server.h"
 
-<<<<<<< HEAD
-int grpc_server_add_insecure_http2_port(grpc_server *server, const char *addr) {
+int grpc_server_add_insecure_http2_port(grpc_server* server, const char* addr) {
   ExecCtx _local_exec_ctx;
   int port_num = 0;
   GRPC_API_TRACE("grpc_server_add_insecure_http2_port(server=%p, addr=%s)", 2,
                  (server, addr));
-  grpc_error *err = grpc_chttp2_server_add_port(
+  grpc_error* err = grpc_chttp2_server_add_port(
       server, addr,
-=======
-int grpc_server_add_insecure_http2_port(grpc_server* server, const char* addr) {
-  grpc_exec_ctx exec_ctx = GRPC_EXEC_CTX_INIT;
-  int port_num = 0;
-  GRPC_API_TRACE("grpc_server_add_insecure_http2_port(server=%p, addr=%s)", 2,
-                 (server, addr));
-  grpc_error* err = grpc_chttp2_server_add_port(
-      &exec_ctx, server, addr,
->>>>>>> d9da7387
       grpc_channel_args_copy(grpc_server_get_channel_args(server)), &port_num);
   if (err != GRPC_ERROR_NONE) {
     const char* msg = grpc_error_string(err);
