/*
 *
 * Copyright 2015, Google Inc.
 * All rights reserved.
 *
 * Redistribution and use in source and binary forms, with or without
 * modification, are permitted provided that the following conditions are
 * met:
 *
 *     * Redistributions of source code must retain the above copyright
 * notice, this list of conditions and the following disclaimer.
 *     * Redistributions in binary form must reproduce the above
 * copyright notice, this list of conditions and the following disclaimer
 * in the documentation and/or other materials provided with the
 * distribution.
 *     * Neither the name of Google Inc. nor the names of its
 * contributors may be used to endorse or promote products derived from
 * this software without specific prior written permission.
 *
 * THIS SOFTWARE IS PROVIDED BY THE COPYRIGHT HOLDERS AND CONTRIBUTORS
 * "AS IS" AND ANY EXPRESS OR IMPLIED WARRANTIES, INCLUDING, BUT NOT
 * LIMITED TO, THE IMPLIED WARRANTIES OF MERCHANTABILITY AND FITNESS FOR
 * A PARTICULAR PURPOSE ARE DISCLAIMED. IN NO EVENT SHALL THE COPYRIGHT
 * OWNER OR CONTRIBUTORS BE LIABLE FOR ANY DIRECT, INDIRECT, INCIDENTAL,
 * SPECIAL, EXEMPLARY, OR CONSEQUENTIAL DAMAGES (INCLUDING, BUT NOT
 * LIMITED TO, PROCUREMENT OF SUBSTITUTE GOODS OR SERVICES; LOSS OF USE,
 * DATA, OR PROFITS; OR BUSINESS INTERRUPTION) HOWEVER CAUSED AND ON ANY
 * THEORY OF LIABILITY, WHETHER IN CONTRACT, STRICT LIABILITY, OR TORT
 * (INCLUDING NEGLIGENCE OR OTHERWISE) ARISING IN ANY WAY OUT OF THE USE
 * OF THIS SOFTWARE, EVEN IF ADVISED OF THE POSSIBILITY OF SUCH DAMAGE.
 *
 */

#include "src/core/ext/census/grpc_filter.h"

#include <stdio.h>
#include <string.h>

#include <grpc/census.h>
#include <grpc/support/alloc.h>
#include <grpc/support/log.h>
#include <grpc/support/slice.h>
#include <grpc/support/time.h>

#include "src/core/ext/census/census_interface.h"
#include "src/core/ext/census/census_rpc_stats.h"
#include "src/core/lib/channel/channel_stack.h"
#include "src/core/lib/transport/static_metadata.h"

typedef struct call_data {
  census_op_id op_id;
  census_context *ctxt;
  gpr_timespec start_ts;
  int error;

  /* recv callback */
  grpc_metadata_batch *recv_initial_metadata;
  grpc_closure *on_done_recv;
  grpc_closure finish_recv;
} call_data;

typedef struct channel_data { uint8_t unused; } channel_data;

static void extract_and_annotate_method_tag(grpc_metadata_batch *md,
                                            call_data *calld,
                                            channel_data *chand) {
  grpc_linked_mdelem *m;
  for (m = md->list.head; m != NULL; m = m->next) {
    if (m->md->key == GRPC_MDSTR_PATH) {
      gpr_log(GPR_DEBUG, "%s",
              (const char *)GPR_SLICE_START_PTR(m->md->value->slice));
      /* Add method tag here */
    }
  }
}

static void client_mutate_op(grpc_call_element *elem,
                             grpc_transport_stream_op *op) {
  call_data *calld = elem->call_data;
  channel_data *chand = elem->channel_data;
  if (op->send_initial_metadata) {
    extract_and_annotate_method_tag(op->send_initial_metadata, calld, chand);
  }
}

static void client_start_transport_op(grpc_exec_ctx *exec_ctx,
                                      grpc_call_element *elem,
                                      grpc_transport_stream_op *op) {
  client_mutate_op(elem, op);
  grpc_call_next_op(exec_ctx, elem, op);
}

static void server_on_done_recv(grpc_exec_ctx *exec_ctx, void *ptr,
                                bool success) {
  grpc_call_element *elem = ptr;
  call_data *calld = elem->call_data;
  channel_data *chand = elem->channel_data;
  if (success) {
    extract_and_annotate_method_tag(calld->recv_initial_metadata, calld, chand);
  }
  calld->on_done_recv->cb(exec_ctx, calld->on_done_recv->cb_arg, success);
}

static void server_mutate_op(grpc_call_element *elem,
                             grpc_transport_stream_op *op) {
  call_data *calld = elem->call_data;
  if (op->recv_initial_metadata) {
    /* substitute our callback for the op callback */
    calld->recv_initial_metadata = op->recv_initial_metadata;
    calld->on_done_recv = op->recv_initial_metadata_ready;
    op->recv_initial_metadata_ready = &calld->finish_recv;
  }
}

static void server_start_transport_op(grpc_exec_ctx *exec_ctx,
                                      grpc_call_element *elem,
                                      grpc_transport_stream_op *op) {
  /* TODO(ctiller): this code fails. I don't know why. I expect it's
                    incomplete, and someone should look at it soon.

  call_data *calld = elem->call_data;
  GPR_ASSERT((calld->op_id.upper != 0) || (calld->op_id.lower != 0)); */
  server_mutate_op(elem, op);
  grpc_call_next_op(exec_ctx, elem, op);
}

static void client_init_call_elem(grpc_exec_ctx *exec_ctx,
                                  grpc_call_element *elem,
                                  grpc_call_element_args *args) {
  call_data *d = elem->call_data;
  GPR_ASSERT(d != NULL);
  memset(d, 0, sizeof(*d));
  d->start_ts = gpr_now(GPR_CLOCK_REALTIME);
}

static void client_destroy_call_elem(grpc_exec_ctx *exec_ctx,
<<<<<<< HEAD
                                     grpc_call_element *elem,
                                     const grpc_call_stats *stats) {
=======
                                     grpc_call_element *elem, void *ignored) {
>>>>>>> 90b4a87d
  call_data *d = elem->call_data;
  GPR_ASSERT(d != NULL);
  /* TODO(hongyu): record rpc client stats and census_rpc_end_op here */
}

static void server_init_call_elem(grpc_exec_ctx *exec_ctx,
                                  grpc_call_element *elem,
                                  grpc_call_element_args *args) {
  call_data *d = elem->call_data;
  GPR_ASSERT(d != NULL);
  memset(d, 0, sizeof(*d));
  d->start_ts = gpr_now(GPR_CLOCK_REALTIME);
  /* TODO(hongyu): call census_tracing_start_op here. */
  grpc_closure_init(&d->finish_recv, server_on_done_recv, elem);
}

static void server_destroy_call_elem(grpc_exec_ctx *exec_ctx,
<<<<<<< HEAD
                                     grpc_call_element *elem,
                                     const grpc_call_stats *stats) {
=======
                                     grpc_call_element *elem, void *ignored) {
>>>>>>> 90b4a87d
  call_data *d = elem->call_data;
  GPR_ASSERT(d != NULL);
  /* TODO(hongyu): record rpc server stats and census_tracing_end_op here */
}

static void init_channel_elem(grpc_exec_ctx *exec_ctx,
                              grpc_channel_element *elem,
                              grpc_channel_element_args *args) {
  channel_data *chand = elem->channel_data;
  GPR_ASSERT(chand != NULL);
}

static void destroy_channel_elem(grpc_exec_ctx *exec_ctx,
                                 grpc_channel_element *elem) {
  channel_data *chand = elem->channel_data;
  GPR_ASSERT(chand != NULL);
}

const grpc_channel_filter grpc_client_census_filter = {
    client_start_transport_op,
    grpc_channel_next_op,
    sizeof(call_data),
    client_init_call_elem,
    grpc_call_stack_ignore_set_pollset,
    client_destroy_call_elem,
    sizeof(channel_data),
    init_channel_elem,
    destroy_channel_elem,
    grpc_call_next_get_peer,
    "census-client"};

const grpc_channel_filter grpc_server_census_filter = {
    server_start_transport_op,
    grpc_channel_next_op,
    sizeof(call_data),
    server_init_call_elem,
    grpc_call_stack_ignore_set_pollset,
    server_destroy_call_elem,
    sizeof(channel_data),
    init_channel_elem,
    destroy_channel_elem,
    grpc_call_next_get_peer,
    "census-server"};<|MERGE_RESOLUTION|>--- conflicted
+++ resolved
@@ -134,12 +134,9 @@
 }
 
 static void client_destroy_call_elem(grpc_exec_ctx *exec_ctx,
-<<<<<<< HEAD
                                      grpc_call_element *elem,
-                                     const grpc_call_stats *stats) {
-=======
-                                     grpc_call_element *elem, void *ignored) {
->>>>>>> 90b4a87d
+                                     const grpc_call_stats *stats,
+                                     void *ignored) {
   call_data *d = elem->call_data;
   GPR_ASSERT(d != NULL);
   /* TODO(hongyu): record rpc client stats and census_rpc_end_op here */
@@ -157,12 +154,9 @@
 }
 
 static void server_destroy_call_elem(grpc_exec_ctx *exec_ctx,
-<<<<<<< HEAD
                                      grpc_call_element *elem,
-                                     const grpc_call_stats *stats) {
-=======
-                                     grpc_call_element *elem, void *ignored) {
->>>>>>> 90b4a87d
+                                     const grpc_call_stats* stats,
+                                     void *ignored) {
   call_data *d = elem->call_data;
   GPR_ASSERT(d != NULL);
   /* TODO(hongyu): record rpc server stats and census_tracing_end_op here */
