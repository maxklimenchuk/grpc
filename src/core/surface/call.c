/*
 *
 * Copyright 2015, Google Inc.
 * All rights reserved.
 *
 * Redistribution and use in source and binary forms, with or without
 * modification, are permitted provided that the following conditions are
 * met:
 *
 *     * Redistributions of source code must retain the above copyright
 * notice, this list of conditions and the following disclaimer.
 *     * Redistributions in binary form must reproduce the above
 * copyright notice, this list of conditions and the following disclaimer
 * in the documentation and/or other materials provided with the
 * distribution.
 *     * Neither the name of Google Inc. nor the names of its
 * contributors may be used to endorse or promote products derived from
 * this software without specific prior written permission.
 *
 * THIS SOFTWARE IS PROVIDED BY THE COPYRIGHT HOLDERS AND CONTRIBUTORS
 * "AS IS" AND ANY EXPRESS OR IMPLIED WARRANTIES, INCLUDING, BUT NOT
 * LIMITED TO, THE IMPLIED WARRANTIES OF MERCHANTABILITY AND FITNESS FOR
 * A PARTICULAR PURPOSE ARE DISCLAIMED. IN NO EVENT SHALL THE COPYRIGHT
 * OWNER OR CONTRIBUTORS BE LIABLE FOR ANY DIRECT, INDIRECT, INCIDENTAL,
 * SPECIAL, EXEMPLARY, OR CONSEQUENTIAL DAMAGES (INCLUDING, BUT NOT
 * LIMITED TO, PROCUREMENT OF SUBSTITUTE GOODS OR SERVICES; LOSS OF USE,
 * DATA, OR PROFITS; OR BUSINESS INTERRUPTION) HOWEVER CAUSED AND ON ANY
 * THEORY OF LIABILITY, WHETHER IN CONTRACT, STRICT LIABILITY, OR TORT
 * (INCLUDING NEGLIGENCE OR OTHERWISE) ARISING IN ANY WAY OUT OF THE USE
 * OF THIS SOFTWARE, EVEN IF ADVISED OF THE POSSIBILITY OF SUCH DAMAGE.
 *
 */

#include "src/core/surface/call.h"
#include "src/core/channel/channel_stack.h"
#include "src/core/iomgr/alarm.h"
#include "src/core/profiling/timers.h"
#include "src/core/support/string.h"
#include "src/core/surface/byte_buffer_queue.h"
#include "src/core/surface/channel.h"
#include "src/core/surface/completion_queue.h"
#include <grpc/support/alloc.h>
#include <grpc/support/log.h>
#include <assert.h>

#include <stdio.h>
#include <stdlib.h>
#include <string.h>

typedef enum { REQ_INITIAL = 0, REQ_READY, REQ_DONE } req_state;

typedef enum {
  SEND_NOTHING,
  SEND_INITIAL_METADATA,
  SEND_BUFFERED_INITIAL_METADATA,
  SEND_MESSAGE,
  SEND_BUFFERED_MESSAGE,
  SEND_TRAILING_METADATA_AND_FINISH,
  SEND_FINISH
} send_action;

typedef struct {
  grpc_ioreq_completion_func on_complete;
  void *user_data;
  int success;
} completed_request;

/* See request_set in grpc_call below for a description */
#define REQSET_EMPTY 'X'
#define REQSET_DONE 'Y'

#define MAX_SEND_INITIAL_METADATA_COUNT 3

typedef struct {
  /* Overall status of the operation: starts OK, may degrade to
     non-OK */
  int success;
  /* Completion function to call at the end of the operation */
  grpc_ioreq_completion_func on_complete;
  void *user_data;
  /* a bit mask of which request ops are needed (1u << opid) */
  gpr_uint16 need_mask;
  /* a bit mask of which request ops are now completed */
  gpr_uint16 complete_mask;
} reqinfo_master;

/* Status data for a request can come from several sources; this
   enumerates them all, and acts as a priority sorting for which
   status to return to the application - earlier entries override
   later ones */
typedef enum {
  /* Status came from the application layer overriding whatever
     the wire says */
  STATUS_FROM_API_OVERRIDE = 0,
  /* Status was created by some internal channel stack operation */
  STATUS_FROM_CORE,
  /* Status came from 'the wire' - or somewhere below the surface
     layer */
  STATUS_FROM_WIRE,
  STATUS_SOURCE_COUNT
} status_source;

typedef struct {
  gpr_uint8 is_set;
  grpc_status_code code;
  grpc_mdstr *details;
} received_status;

/* How far through the GRPC stream have we read? */
typedef enum {
  /* We are still waiting for initial metadata to complete */
  READ_STATE_INITIAL = 0,
  /* We have gotten initial metadata, and are reading either
     messages or trailing metadata */
  READ_STATE_GOT_INITIAL_METADATA,
  /* The stream is closed for reading */
  READ_STATE_READ_CLOSED,
  /* The stream is closed for reading & writing */
  READ_STATE_STREAM_CLOSED
} read_state;

typedef enum {
  WRITE_STATE_INITIAL = 0,
  WRITE_STATE_STARTED,
  WRITE_STATE_WRITE_CLOSED
} write_state;

struct grpc_call {
  grpc_completion_queue *cq;
  grpc_channel *channel;
  grpc_mdctx *metadata_context;
  /* TODO(ctiller): share with cq if possible? */
  gpr_mu mu;

  /* how far through the stream have we read? */
  read_state read_state;
  /* how far through the stream have we written? */
  write_state write_state;
  /* client or server call */
  gpr_uint8 is_client;
  /* is the alarm set */
  gpr_uint8 have_alarm;
  /* are we currently performing a send operation */
  gpr_uint8 sending;
  /* are we currently performing a recv operation */
  gpr_uint8 receiving;
  /* are we currently completing requests */
  gpr_uint8 completing;
  /* pairs with completed_requests */
  gpr_uint8 num_completed_requests;
  /* are we currently reading a message? */
  gpr_uint8 reading_message;
  /* flags with bits corresponding to write states allowing us to determine
     what was sent */
  gpr_uint16 last_send_contains;

  /* Active ioreqs.
     request_set and request_data contain one element per active ioreq
     operation.

     request_set[op] is an integer specifying a set of operations to which
     the request belongs:
       - if it is < GRPC_IOREQ_OP_COUNT, then this operation is pending
         completion, and the integer represents to which group of operations
         the ioreq belongs. Each group is represented by one master, and the
         integer in request_set is an index into masters to find the master
         data.
       - if it is REQSET_EMPTY, the ioreq op is inactive and available to be
         started
       - finally, if request_set[op] is REQSET_DONE, then the operation is
         complete and unavailable to be started again

     request_data[op] is the request data as supplied by the initiator of
     a request, and is valid iff request_set[op] <= GRPC_IOREQ_OP_COUNT.
     The set fields are as per the request type specified by op.

     Finally, one element of masters is set per active _set_ of ioreq
     operations. It describes work left outstanding, result status, and
     what work to perform upon operation completion. As one ioreq of each
     op type can be active at once, by convention we choose the first element
     of the group to be the master -- ie the master of in-progress operation
     op is masters[request_set[op]]. This allows constant time allocation
     and a strong upper bound of a count of masters to be calculated. */
  gpr_uint8 request_set[GRPC_IOREQ_OP_COUNT];
  grpc_ioreq_data request_data[GRPC_IOREQ_OP_COUNT];
  reqinfo_master masters[GRPC_IOREQ_OP_COUNT];

  /* Dynamic array of ioreq's that have completed: the count of
     elements is queued in num_completed_requests.
     This list is built up under lock(), and flushed entirely during
     unlock().
     We know the upper bound of the number of elements as we can only
     have one ioreq of each type active at once. */
  completed_request completed_requests[GRPC_IOREQ_OP_COUNT];
  /* Incoming buffer of messages */
  grpc_byte_buffer_queue incoming_queue;
  /* Buffered read metadata waiting to be returned to the application.
     Element 0 is initial metadata, element 1 is trailing metadata. */
  grpc_metadata_array buffered_metadata[2];
  /* All metadata received - unreffed at once at the end of the call */
  grpc_mdelem **owned_metadata;
  size_t owned_metadata_count;
  size_t owned_metadata_capacity;

  /* Received call statuses from various sources */
  received_status status[STATUS_SOURCE_COUNT];

  void *context[GRPC_CONTEXT_COUNT];
  void (*destroy_context[GRPC_CONTEXT_COUNT])(void *);

  /* Deadline alarm - if have_alarm is non-zero */
  grpc_alarm alarm;

  /* Call refcount - to keep the call alive during asynchronous operations */
  gpr_refcount internal_refcount;

  grpc_linked_mdelem send_initial_metadata[MAX_SEND_INITIAL_METADATA_COUNT];
  grpc_linked_mdelem status_link;
  grpc_linked_mdelem details_link;
  size_t send_initial_metadata_count;
  gpr_timespec send_deadline;

  grpc_stream_op_buffer send_ops;
  grpc_stream_op_buffer recv_ops;
  grpc_stream_state recv_state;

  gpr_slice_buffer incoming_message;
  gpr_uint32 incoming_message_length;
};

#define CALL_STACK_FROM_CALL(call) ((grpc_call_stack *)((call) + 1))
#define CALL_FROM_CALL_STACK(call_stack) (((grpc_call *)(call_stack)) - 1)
#define CALL_ELEM_FROM_CALL(call, idx) \
  grpc_call_stack_element(CALL_STACK_FROM_CALL(call), idx)
#define CALL_FROM_TOP_ELEM(top_elem) \
  CALL_FROM_CALL_STACK(grpc_call_stack_from_top_element(top_elem))

<<<<<<< HEAD
#define SWAP(type, x, y) \
  do {                   \
    type temp = x;       \
    x = y;               \
    y = temp;            \
  } while (0)

=======
static void do_nothing(void *ignored, grpc_op_error also_ignored) {}
>>>>>>> 096528d6
static void set_deadline_alarm(grpc_call *call, gpr_timespec deadline);
static void call_on_done_recv(void *call, int success);
static void call_on_done_send(void *call, int success);
static int fill_send_ops(grpc_call *call, grpc_transport_op *op);
static void execute_op(grpc_call *call, grpc_transport_op *op);
static void recv_metadata(grpc_call *call, grpc_metadata_batch *metadata);
static void finish_read_ops(grpc_call *call);
static grpc_call_error cancel_with_status(
    grpc_call *c, grpc_status_code status, const char *description,
    gpr_uint8 locked);

grpc_call *grpc_call_create(grpc_channel *channel, grpc_completion_queue *cq,
                            const void *server_transport_data,
                            grpc_mdelem **add_initial_metadata,
                            size_t add_initial_metadata_count,
                            gpr_timespec send_deadline) {
  size_t i;
  grpc_transport_op initial_op;
  grpc_transport_op *initial_op_ptr = NULL;
  grpc_channel_stack *channel_stack = grpc_channel_get_channel_stack(channel);
  grpc_call *call =
      gpr_malloc(sizeof(grpc_call) + channel_stack->call_stack_size);
  memset(call, 0, sizeof(grpc_call));
  gpr_mu_init(&call->mu);
  call->channel = channel;
  call->cq = cq;
  call->is_client = server_transport_data == NULL;
  for (i = 0; i < GRPC_IOREQ_OP_COUNT; i++) {
    call->request_set[i] = REQSET_EMPTY;
  }
  if (call->is_client) {
    call->request_set[GRPC_IOREQ_SEND_TRAILING_METADATA] = REQSET_DONE;
    call->request_set[GRPC_IOREQ_SEND_STATUS] = REQSET_DONE;
  }
  GPR_ASSERT(add_initial_metadata_count < MAX_SEND_INITIAL_METADATA_COUNT);
  for (i = 0; i < add_initial_metadata_count; i++) {
    call->send_initial_metadata[i].md = add_initial_metadata[i];
  }
  call->send_initial_metadata_count = add_initial_metadata_count;
  call->send_deadline = send_deadline;
  grpc_channel_internal_ref(channel);
  call->metadata_context = grpc_channel_get_metadata_context(channel);
  grpc_sopb_init(&call->send_ops);
  grpc_sopb_init(&call->recv_ops);
  gpr_slice_buffer_init(&call->incoming_message);
  /* dropped in destroy */
  gpr_ref_init(&call->internal_refcount, 1);
  /* server hack: start reads immediately so we can get initial metadata.
     TODO(ctiller): figure out a cleaner solution */
  if (!call->is_client) {
    memset(&initial_op, 0, sizeof(initial_op));
    initial_op.recv_ops = &call->recv_ops;
    initial_op.recv_state = &call->recv_state;
    initial_op.on_done_recv = call_on_done_recv;
    initial_op.recv_user_data = call;
    initial_op.context = call->context;
    call->receiving = 1;
    GRPC_CALL_INTERNAL_REF(call, "receiving");
    initial_op_ptr = &initial_op;
  }
  grpc_call_stack_init(channel_stack, server_transport_data, initial_op_ptr,
                       CALL_STACK_FROM_CALL(call));
  if (gpr_time_cmp(send_deadline, gpr_inf_future) != 0) {
    set_deadline_alarm(call, send_deadline);
  }
  return call;
}

void grpc_call_set_completion_queue(grpc_call *call,
                                    grpc_completion_queue *cq) {
  call->cq = cq;
}

grpc_completion_queue *grpc_call_get_completion_queue(grpc_call *call) {
  return call->cq;
}

#ifdef GRPC_CALL_REF_COUNT_DEBUG
void grpc_call_internal_ref(grpc_call *c, const char *reason) {
  gpr_log(GPR_DEBUG, "CALL:   ref %p %d -> %d [%s]", c,
          c->internal_refcount.count, c->internal_refcount.count + 1, reason);
#else
void grpc_call_internal_ref(grpc_call *c) {
#endif
  gpr_ref(&c->internal_refcount);
}

static void destroy_call(void *call, int ignored_success) {
  size_t i;
  grpc_call *c = call;
  grpc_call_stack_destroy(CALL_STACK_FROM_CALL(c));
  grpc_channel_internal_unref(c->channel);
  gpr_mu_destroy(&c->mu);
  for (i = 0; i < STATUS_SOURCE_COUNT; i++) {
    if (c->status[i].details) {
      grpc_mdstr_unref(c->status[i].details);
    }
  }
  for (i = 0; i < c->owned_metadata_count; i++) {
    grpc_mdelem_unref(c->owned_metadata[i]);
  }
  gpr_free(c->owned_metadata);
  for (i = 0; i < GPR_ARRAY_SIZE(c->buffered_metadata); i++) {
    gpr_free(c->buffered_metadata[i].metadata);
  }
  for (i = 0; i < c->send_initial_metadata_count; i++) {
    grpc_mdelem_unref(c->send_initial_metadata[i].md);
  }
  for (i = 0; i < GRPC_CONTEXT_COUNT; i++) {
    if (c->destroy_context[i]) {
      c->destroy_context[i](c->context[i]);
    }
  }
  grpc_sopb_destroy(&c->send_ops);
  grpc_sopb_destroy(&c->recv_ops);
  grpc_bbq_destroy(&c->incoming_queue);
  gpr_slice_buffer_destroy(&c->incoming_message);
  gpr_free(c);
}

#ifdef GRPC_CALL_REF_COUNT_DEBUG
void grpc_call_internal_unref(grpc_call *c, const char *reason,
                              int allow_immediate_deletion) {
  gpr_log(GPR_DEBUG, "CALL: unref %p %d -> %d [%s]", c,
          c->internal_refcount.count, c->internal_refcount.count - 1, reason);
#else
void grpc_call_internal_unref(grpc_call *c, int allow_immediate_deletion) {
#endif
  if (gpr_unref(&c->internal_refcount)) {
    if (allow_immediate_deletion) {
      destroy_call(c, 1);
    } else {
      grpc_iomgr_add_callback(destroy_call, c);
    }
  }
}

static void set_status_code(grpc_call *call, status_source source,
                            gpr_uint32 status) {
  int flush;

  call->status[source].is_set = 1;
  call->status[source].code = status;

  if (call->is_client) {
    flush = status == GRPC_STATUS_CANCELLED;
  } else {
    flush = status != GRPC_STATUS_OK;
  }

  if (flush && !grpc_bbq_empty(&call->incoming_queue)) {
    grpc_bbq_flush(&call->incoming_queue);
  }
}

static void set_status_details(grpc_call *call, status_source source,
                               grpc_mdstr *status) {
  if (call->status[source].details != NULL) {
    grpc_mdstr_unref(call->status[source].details);
  }
  call->status[source].details = status;
}

static int is_op_live(grpc_call *call, grpc_ioreq_op op) {
  gpr_uint8 set = call->request_set[op];
  reqinfo_master *master;
  if (set >= GRPC_IOREQ_OP_COUNT) return 0;
  master = &call->masters[set];
  return (master->complete_mask & (1u << op)) == 0;
}

static void lock(grpc_call *call) { gpr_mu_lock(&call->mu); }

static int need_more_data(grpc_call *call) {
  return is_op_live(call, GRPC_IOREQ_RECV_INITIAL_METADATA) ||
         (is_op_live(call, GRPC_IOREQ_RECV_MESSAGE) && grpc_bbq_empty(&call->incoming_queue)) ||
         is_op_live(call, GRPC_IOREQ_RECV_TRAILING_METADATA) ||
         is_op_live(call, GRPC_IOREQ_RECV_STATUS) ||
         is_op_live(call, GRPC_IOREQ_RECV_STATUS_DETAILS) ||
         (is_op_live(call, GRPC_IOREQ_RECV_CLOSE) &&
          grpc_bbq_empty(&call->incoming_queue)) ||
         (call->write_state == WRITE_STATE_INITIAL && !call->is_client &&
          call->read_state < READ_STATE_GOT_INITIAL_METADATA);
}

static void unlock(grpc_call *call) {
  grpc_transport_op op;
  completed_request completed_requests[GRPC_IOREQ_OP_COUNT];
  int completing_requests = 0;
  int start_op = 0;
  int i;

  memset(&op, 0, sizeof(op));

  if (!call->receiving && need_more_data(call)) {
    op.recv_ops = &call->recv_ops;
    op.recv_state = &call->recv_state;
    op.on_done_recv = call_on_done_recv;
    op.recv_user_data = call;
    call->receiving = 1;
    GRPC_CALL_INTERNAL_REF(call, "receiving");
    start_op = 1;
  }

  if (!call->sending) {
    if (fill_send_ops(call, &op)) {
      call->sending = 1;
      GRPC_CALL_INTERNAL_REF(call, "sending");
      start_op = 1;
    }
  }

  if (!call->completing && call->num_completed_requests != 0) {
    completing_requests = call->num_completed_requests;
    memcpy(completed_requests, call->completed_requests,
           sizeof(completed_requests));
    call->num_completed_requests = 0;
    call->completing = 1;
    GRPC_CALL_INTERNAL_REF(call, "completing");
  }

  gpr_mu_unlock(&call->mu);

  if (start_op) {
    execute_op(call, &op);
  }

  if (completing_requests > 0) {
    for (i = 0; i < completing_requests; i++) {
      completed_requests[i].on_complete(call, completed_requests[i].success,
                                        completed_requests[i].user_data);
    }
    lock(call);
    call->completing = 0;
    unlock(call);
    GRPC_CALL_INTERNAL_UNREF(call, "completing", 0);
  }
}

static void get_final_status(grpc_call *call, grpc_ioreq_data out) {
  int i;
  for (i = 0; i < STATUS_SOURCE_COUNT; i++) {
    if (call->status[i].is_set) {
      out.recv_status.set_value(call->status[i].code,
                                out.recv_status.user_data);
      return;
    }
  }
  if (call->is_client) {
    out.recv_status.set_value(GRPC_STATUS_UNKNOWN, out.recv_status.user_data);
  } else {
    out.recv_status.set_value(GRPC_STATUS_OK, out.recv_status.user_data);
  }
}

static void get_final_details(grpc_call *call, grpc_ioreq_data out) {
  int i;
  for (i = 0; i < STATUS_SOURCE_COUNT; i++) {
    if (call->status[i].is_set) {
      if (call->status[i].details) {
        gpr_slice details = call->status[i].details->slice;
        size_t len = GPR_SLICE_LENGTH(details);
        if (len + 1 > *out.recv_status_details.details_capacity) {
          *out.recv_status_details.details_capacity = GPR_MAX(
              len + 1, *out.recv_status_details.details_capacity * 3 / 2);
          *out.recv_status_details.details =
              gpr_realloc(*out.recv_status_details.details,
                          *out.recv_status_details.details_capacity);
        }
        memcpy(*out.recv_status_details.details, GPR_SLICE_START_PTR(details),
               len);
        (*out.recv_status_details.details)[len] = 0;
      } else {
        goto no_details;
      }
      return;
    }
  }

no_details:
  if (0 == *out.recv_status_details.details_capacity) {
    *out.recv_status_details.details_capacity = 8;
    *out.recv_status_details.details =
        gpr_malloc(*out.recv_status_details.details_capacity);
  }
  **out.recv_status_details.details = 0;
}

static void finish_live_ioreq_op(grpc_call *call, grpc_ioreq_op op,
                                 int success) {
  completed_request *cr;
  gpr_uint8 master_set = call->request_set[op];
  reqinfo_master *master;
  size_t i;
  /* ioreq is live: we need to do something */
  master = &call->masters[master_set];
  master->complete_mask |= 1u << op;
  if (!success) {
    master->success = 0;
  }
  if (master->complete_mask == master->need_mask) {
    for (i = 0; i < GRPC_IOREQ_OP_COUNT; i++) {
      if (call->request_set[i] != master_set) {
        continue;
      }
      call->request_set[i] = REQSET_DONE;
      switch ((grpc_ioreq_op)i) {
        case GRPC_IOREQ_RECV_MESSAGE:
        case GRPC_IOREQ_SEND_MESSAGE:
          if (master->success) {
            call->request_set[i] = REQSET_EMPTY;
          } else {
            call->write_state = WRITE_STATE_WRITE_CLOSED;
          }
          break;
        case GRPC_IOREQ_RECV_CLOSE:
        case GRPC_IOREQ_SEND_INITIAL_METADATA:
        case GRPC_IOREQ_SEND_TRAILING_METADATA:
        case GRPC_IOREQ_SEND_STATUS:
        case GRPC_IOREQ_SEND_CLOSE:
          break;
        case GRPC_IOREQ_RECV_STATUS:
          get_final_status(call, call->request_data[GRPC_IOREQ_RECV_STATUS]);
          break;
        case GRPC_IOREQ_RECV_STATUS_DETAILS:
          get_final_details(call,
                            call->request_data[GRPC_IOREQ_RECV_STATUS_DETAILS]);
          break;
        case GRPC_IOREQ_RECV_INITIAL_METADATA:
          GPR_SWAP(grpc_metadata_array, call->buffered_metadata[0],
               *call->request_data[GRPC_IOREQ_RECV_INITIAL_METADATA]
                    .recv_metadata);
          break;
        case GRPC_IOREQ_RECV_TRAILING_METADATA:
          GPR_SWAP(grpc_metadata_array, call->buffered_metadata[1],
               *call->request_data[GRPC_IOREQ_RECV_TRAILING_METADATA]
                    .recv_metadata);
          break;
        case GRPC_IOREQ_OP_COUNT:
          abort();
          break;
      }
    }
    cr = &call->completed_requests[call->num_completed_requests++];
    cr->success = master->success;
    cr->on_complete = master->on_complete;
    cr->user_data = master->user_data;
  }
}

static void finish_ioreq_op(grpc_call *call, grpc_ioreq_op op, int success) {
  if (is_op_live(call, op)) {
    finish_live_ioreq_op(call, op, success);
  }
}

static void call_on_done_send(void *pc, int success) {
  grpc_call *call = pc;
  lock(call);
  if (call->last_send_contains & (1 << GRPC_IOREQ_SEND_INITIAL_METADATA)) {
    finish_ioreq_op(call, GRPC_IOREQ_SEND_INITIAL_METADATA, success);
  }
  if (call->last_send_contains & (1 << GRPC_IOREQ_SEND_MESSAGE)) {
    finish_ioreq_op(call, GRPC_IOREQ_SEND_MESSAGE, success);
  }
  if (call->last_send_contains & (1 << GRPC_IOREQ_SEND_CLOSE)) {
    finish_ioreq_op(call, GRPC_IOREQ_SEND_TRAILING_METADATA, success);
    finish_ioreq_op(call, GRPC_IOREQ_SEND_STATUS, success);
    finish_ioreq_op(call, GRPC_IOREQ_SEND_CLOSE, 1);
  }
  call->last_send_contains = 0;
  call->sending = 0;
  unlock(call);
  GRPC_CALL_INTERNAL_UNREF(call, "sending", 0);
}

static void finish_message(grpc_call *call) {
  /* TODO(ctiller): this could be a lot faster if coded directly */
  grpc_byte_buffer *byte_buffer = grpc_byte_buffer_create(
      call->incoming_message.slices, call->incoming_message.count);
  gpr_slice_buffer_reset_and_unref(&call->incoming_message);

  grpc_bbq_push(&call->incoming_queue, byte_buffer);

  GPR_ASSERT(call->incoming_message.count == 0);
  call->reading_message = 0;
}

static int begin_message(grpc_call *call, grpc_begin_message msg) {
  /* can't begin a message when we're still reading a message */
  if (call->reading_message) {
    char *message = NULL;
    gpr_asprintf(
        &message, "Message terminated early; read %d bytes, expected %d",
        (int)call->incoming_message.length, (int)call->incoming_message_length);
    cancel_with_status(call, GRPC_STATUS_INVALID_ARGUMENT, message, 1);
    gpr_free(message);
    return 0;
  }
  /* stash away parameters, and prepare for incoming slices */
  if (msg.length > grpc_channel_get_max_message_length(call->channel)) {
    char *message = NULL;
    gpr_asprintf(
        &message,
        "Maximum message length of %d exceeded by a message of length %d",
        grpc_channel_get_max_message_length(call->channel), msg.length);
    cancel_with_status(call, GRPC_STATUS_INVALID_ARGUMENT, message, 1);
    gpr_free(message);
    return 0;
  } else if (msg.length > 0) {
    call->reading_message = 1;
    call->incoming_message_length = msg.length;
    return 1;
  } else {
    finish_message(call);
    return 1;
  }
}

static int add_slice_to_message(grpc_call *call, gpr_slice slice) {
  if (GPR_SLICE_LENGTH(slice) == 0) {
    gpr_slice_unref(slice);
    return 1;
  }
  /* we have to be reading a message to know what to do here */
  if (!call->reading_message) {
    cancel_with_status(
        call, GRPC_STATUS_INVALID_ARGUMENT,
        "Received payload data while not reading a message", 1);
    return 0;
  }
  /* append the slice to the incoming buffer */
  gpr_slice_buffer_add(&call->incoming_message, slice);
  if (call->incoming_message.length > call->incoming_message_length) {
    /* if we got too many bytes, complain */
    char *message = NULL;
    gpr_asprintf(
        &message, "Receiving message overflow; read %d bytes, expected %d",
        (int)call->incoming_message.length, (int)call->incoming_message_length);
    cancel_with_status(call, GRPC_STATUS_INVALID_ARGUMENT, message, 1);
    gpr_free(message);
    return 0;
  } else if (call->incoming_message.length == call->incoming_message_length) {
    finish_message(call);
    return 1;
  } else {
    return 1;
  }
}

static void call_on_done_recv(void *pc, int success) {
  grpc_call *call = pc;
  size_t i;
  GRPC_TIMER_BEGIN(GRPC_PTAG_CALL_ON_DONE_RECV, 0);
  lock(call);
  call->receiving = 0;
  if (success) {
    for (i = 0; success && i < call->recv_ops.nops; i++) {
      grpc_stream_op *op = &call->recv_ops.ops[i];
      switch (op->type) {
        case GRPC_NO_OP:
          break;
        case GRPC_OP_METADATA:
          recv_metadata(call, &op->data.metadata);
          break;
        case GRPC_OP_BEGIN_MESSAGE:
          success = begin_message(call, op->data.begin_message);
          break;
        case GRPC_OP_SLICE:
          success = add_slice_to_message(call, op->data.slice);
          break;
      }
    }
    if (call->recv_state == GRPC_STREAM_RECV_CLOSED) {
      GPR_ASSERT(call->read_state <= READ_STATE_READ_CLOSED);
      call->read_state = READ_STATE_READ_CLOSED;
    }
    if (call->recv_state == GRPC_STREAM_CLOSED) {
      GPR_ASSERT(call->read_state <= READ_STATE_STREAM_CLOSED);
      call->read_state = READ_STATE_STREAM_CLOSED;
      if (call->have_alarm) {
        grpc_alarm_cancel(&call->alarm);
        call->have_alarm = 0;
      }
    }
    finish_read_ops(call);
  } else {
    finish_ioreq_op(call, GRPC_IOREQ_RECV_MESSAGE, 0);
    finish_ioreq_op(call, GRPC_IOREQ_RECV_STATUS, 0);
    finish_ioreq_op(call, GRPC_IOREQ_RECV_CLOSE, 0);
    finish_ioreq_op(call, GRPC_IOREQ_RECV_TRAILING_METADATA, 0);
    finish_ioreq_op(call, GRPC_IOREQ_RECV_INITIAL_METADATA, 0);
    finish_ioreq_op(call, GRPC_IOREQ_RECV_STATUS_DETAILS, 0);
  }
  call->recv_ops.nops = 0;
  unlock(call);

  GRPC_CALL_INTERNAL_UNREF(call, "receiving", 0);
  GRPC_TIMER_BEGIN(GRPC_PTAG_CALL_ON_DONE_RECV, 0);
}

static grpc_mdelem_list chain_metadata_from_app(grpc_call *call, size_t count,
                                                grpc_metadata *metadata) {
  size_t i;
  grpc_mdelem_list out;
  if (count == 0) {
    out.head = out.tail = NULL;
    return out;
  }
  for (i = 0; i < count; i++) {
    grpc_metadata *md = &metadata[i];
    grpc_metadata *next_md = (i == count - 1) ? NULL : &metadata[i + 1];
    grpc_metadata *prev_md = (i == 0) ? NULL : &metadata[i - 1];
    grpc_linked_mdelem *l = (grpc_linked_mdelem *)&md->internal_data;
    GPR_ASSERT(sizeof(grpc_linked_mdelem) == sizeof(md->internal_data));
    l->md = grpc_mdelem_from_string_and_buffer(call->metadata_context, md->key,
                                               (const gpr_uint8 *)md->value,
                                               md->value_length);
    l->next = next_md ? (grpc_linked_mdelem *)&next_md->internal_data : NULL;
    l->prev = prev_md ? (grpc_linked_mdelem *)&prev_md->internal_data : NULL;
  }
  out.head = (grpc_linked_mdelem *)&(metadata[0].internal_data);
  out.tail = (grpc_linked_mdelem *)&(metadata[count - 1].internal_data);
  return out;
}

/* Copy the contents of a byte buffer into stream ops */
static void copy_byte_buffer_to_stream_ops(grpc_byte_buffer *byte_buffer,
                                           grpc_stream_op_buffer *sopb) {
  size_t i;

  switch (byte_buffer->type) {
    case GRPC_BB_SLICE_BUFFER:
      for (i = 0; i < byte_buffer->data.slice_buffer.count; i++) {
        gpr_slice slice = byte_buffer->data.slice_buffer.slices[i];
        gpr_slice_ref(slice);
        grpc_sopb_add_slice(sopb, slice);
      }
      break;
  }
}

static int fill_send_ops(grpc_call *call, grpc_transport_op *op) {
  grpc_ioreq_data data;
  grpc_metadata_batch mdb;
  size_t i;
  char status_str[GPR_LTOA_MIN_BUFSIZE];
  GPR_ASSERT(op->send_ops == NULL);

  switch (call->write_state) {
    case WRITE_STATE_INITIAL:
      if (!is_op_live(call, GRPC_IOREQ_SEND_INITIAL_METADATA)) {
        break;
      }
      data = call->request_data[GRPC_IOREQ_SEND_INITIAL_METADATA];
      mdb.list = chain_metadata_from_app(call, data.send_metadata.count,
                                         data.send_metadata.metadata);
      mdb.garbage.head = mdb.garbage.tail = NULL;
      mdb.deadline = call->send_deadline;
      for (i = 0; i < call->send_initial_metadata_count; i++) {
        grpc_metadata_batch_link_head(&mdb, &call->send_initial_metadata[i]);
      }
      grpc_sopb_add_metadata(&call->send_ops, mdb);
      op->send_ops = &call->send_ops;
      op->bind_pollset = grpc_cq_pollset(call->cq);
      call->last_send_contains |= 1 << GRPC_IOREQ_SEND_INITIAL_METADATA;
      call->write_state = WRITE_STATE_STARTED;
      call->send_initial_metadata_count = 0;
    /* fall through intended */
    case WRITE_STATE_STARTED:
      if (is_op_live(call, GRPC_IOREQ_SEND_MESSAGE)) {
        data = call->request_data[GRPC_IOREQ_SEND_MESSAGE];
        grpc_sopb_add_begin_message(
            &call->send_ops, grpc_byte_buffer_length(data.send_message), 0);
        copy_byte_buffer_to_stream_ops(data.send_message, &call->send_ops);
        op->send_ops = &call->send_ops;
        call->last_send_contains |= 1 << GRPC_IOREQ_SEND_MESSAGE;
      }
      if (is_op_live(call, GRPC_IOREQ_SEND_CLOSE)) {
        op->is_last_send = 1;
        op->send_ops = &call->send_ops;
        call->last_send_contains |= 1 << GRPC_IOREQ_SEND_CLOSE;
        call->write_state = WRITE_STATE_WRITE_CLOSED;
        if (!call->is_client) {
          /* send trailing metadata */
          data = call->request_data[GRPC_IOREQ_SEND_TRAILING_METADATA];
          mdb.list = chain_metadata_from_app(call, data.send_metadata.count,
                                             data.send_metadata.metadata);
          mdb.garbage.head = mdb.garbage.tail = NULL;
          mdb.deadline = gpr_inf_future;
          /* send status */
          /* TODO(ctiller): cache common status values */
          data = call->request_data[GRPC_IOREQ_SEND_STATUS];
          gpr_ltoa(data.send_status.code, status_str);
          grpc_metadata_batch_add_tail(
              &mdb, &call->status_link,
              grpc_mdelem_from_metadata_strings(
                  call->metadata_context,
                  grpc_mdstr_ref(grpc_channel_get_status_string(call->channel)),
                  grpc_mdstr_from_string(call->metadata_context, status_str)));
          if (data.send_status.details) {
            grpc_metadata_batch_add_tail(
                &mdb, &call->details_link,
                grpc_mdelem_from_metadata_strings(
                    call->metadata_context,
                    grpc_mdstr_ref(
                        grpc_channel_get_message_string(call->channel)),
                    grpc_mdstr_from_string(call->metadata_context,
                                           data.send_status.details)));
          }
          grpc_sopb_add_metadata(&call->send_ops, mdb);
        }
      }
      break;
    case WRITE_STATE_WRITE_CLOSED:
      break;
  }
  if (op->send_ops) {
    op->on_done_send = call_on_done_send;
    op->send_user_data = call;
  }
  return op->send_ops != NULL;
}

static grpc_call_error start_ioreq_error(grpc_call *call,
                                         gpr_uint32 mutated_ops,
                                         grpc_call_error ret) {
  size_t i;
  for (i = 0; i < GRPC_IOREQ_OP_COUNT; i++) {
    if (mutated_ops & (1u << i)) {
      call->request_set[i] = REQSET_EMPTY;
    }
  }
  return ret;
}

static void finish_read_ops(grpc_call *call) {
  int empty;

  if (is_op_live(call, GRPC_IOREQ_RECV_MESSAGE)) {
    empty =
        (NULL == (*call->request_data[GRPC_IOREQ_RECV_MESSAGE].recv_message =
                      grpc_bbq_pop(&call->incoming_queue)));
    if (!empty) {
      finish_live_ioreq_op(call, GRPC_IOREQ_RECV_MESSAGE, 1);
      empty = grpc_bbq_empty(&call->incoming_queue);
    }
  } else {
    empty = grpc_bbq_empty(&call->incoming_queue);
  }

  switch (call->read_state) {
    case READ_STATE_STREAM_CLOSED:
      if (empty) {
        finish_ioreq_op(call, GRPC_IOREQ_RECV_CLOSE, 1);
      }
    /* fallthrough */
    case READ_STATE_READ_CLOSED:
      if (empty) {
        finish_ioreq_op(call, GRPC_IOREQ_RECV_MESSAGE, 1);
      }
      finish_ioreq_op(call, GRPC_IOREQ_RECV_STATUS, 1);
      finish_ioreq_op(call, GRPC_IOREQ_RECV_STATUS_DETAILS, 1);
      finish_ioreq_op(call, GRPC_IOREQ_RECV_TRAILING_METADATA, 1);
    /* fallthrough */
    case READ_STATE_GOT_INITIAL_METADATA:
      finish_ioreq_op(call, GRPC_IOREQ_RECV_INITIAL_METADATA, 1);
    /* fallthrough */
    case READ_STATE_INITIAL:
      /* do nothing */
      break;
  }
}

static void early_out_write_ops(grpc_call *call) {
  switch (call->write_state) {
    case WRITE_STATE_WRITE_CLOSED:
      finish_ioreq_op(call, GRPC_IOREQ_SEND_MESSAGE, 0);
      finish_ioreq_op(call, GRPC_IOREQ_SEND_STATUS, 0);
      finish_ioreq_op(call, GRPC_IOREQ_SEND_TRAILING_METADATA, 0);
      finish_ioreq_op(call, GRPC_IOREQ_SEND_CLOSE, 1);
    /* fallthrough */
    case WRITE_STATE_STARTED:
      finish_ioreq_op(call, GRPC_IOREQ_SEND_INITIAL_METADATA, 0);
    /* fallthrough */
    case WRITE_STATE_INITIAL:
      /* do nothing */
      break;
  }
}

static grpc_call_error start_ioreq(grpc_call *call, const grpc_ioreq *reqs,
                                   size_t nreqs,
                                   grpc_ioreq_completion_func completion,
                                   void *user_data) {
  size_t i;
  gpr_uint32 have_ops = 0;
  grpc_ioreq_op op;
  reqinfo_master *master;
  grpc_ioreq_data data;
  gpr_uint8 set;

  if (nreqs == 0) {
    return GRPC_CALL_OK;
  }

  set = reqs[0].op;

  for (i = 0; i < nreqs; i++) {
    op = reqs[i].op;
    if (call->request_set[op] < GRPC_IOREQ_OP_COUNT) {
      return start_ioreq_error(call, have_ops,
                               GRPC_CALL_ERROR_TOO_MANY_OPERATIONS);
    } else if (call->request_set[op] == REQSET_DONE) {
      return start_ioreq_error(call, have_ops, GRPC_CALL_ERROR_ALREADY_INVOKED);
    }
    have_ops |= 1u << op;
    data = reqs[i].data;

    call->request_data[op] = data;
    call->request_set[op] = set;
  }

  master = &call->masters[set];
  master->success = 1;
  master->need_mask = have_ops;
  master->complete_mask = 0;
  master->on_complete = completion;
  master->user_data = user_data;

  finish_read_ops(call);
  early_out_write_ops(call);

  return GRPC_CALL_OK;
}

grpc_call_error grpc_call_start_ioreq_and_call_back(
    grpc_call *call, const grpc_ioreq *reqs, size_t nreqs,
    grpc_ioreq_completion_func on_complete, void *user_data) {
  grpc_call_error err;
  lock(call);
  err = start_ioreq(call, reqs, nreqs, on_complete, user_data);
  unlock(call);
  return err;
}

void grpc_call_destroy(grpc_call *c) {
  int cancel;
  lock(c);
  if (c->have_alarm) {
    grpc_alarm_cancel(&c->alarm);
    c->have_alarm = 0;
  }
  cancel = c->read_state != READ_STATE_STREAM_CLOSED;
  unlock(c);
  if (cancel) grpc_call_cancel(c);
  GRPC_CALL_INTERNAL_UNREF(c, "destroy", 1);
}

grpc_call_error grpc_call_cancel(grpc_call *call) {
  return grpc_call_cancel_with_status(call, GRPC_STATUS_CANCELLED, "Cancelled");
}

grpc_call_error grpc_call_cancel_with_status(grpc_call *c,
                                             grpc_status_code status,
                                             const char *description) {
  return cancel_with_status(c, status, description, 0);
}

static grpc_call_error cancel_with_status(
    grpc_call *c, grpc_status_code status, const char *description,
    gpr_uint8 locked) {
  grpc_transport_op op;
  grpc_mdstr *details =
      description ? grpc_mdstr_from_string(c->metadata_context, description)
                  : NULL;
  memset(&op, 0, sizeof(op));
  op.cancel_with_status = status;

  if (locked == 0) {
    lock(c);
  }
  set_status_code(c, STATUS_FROM_API_OVERRIDE, status);
  set_status_details(c, STATUS_FROM_API_OVERRIDE, details);
  if (locked == 0) {
    unlock(c);
  }

  execute_op(c, &op);

  return GRPC_CALL_OK;
}

static void execute_op(grpc_call *call, grpc_transport_op *op) {
  grpc_call_element *elem;
  elem = CALL_ELEM_FROM_CALL(call, 0);
  op->context = call->context;
  elem->filter->start_transport_op(elem, op);
}

grpc_call *grpc_call_from_top_element(grpc_call_element *elem) {
  return CALL_FROM_TOP_ELEM(elem);
}

static void call_alarm(void *arg, int success) {
  grpc_call *call = arg;
  if (success) {
    if (call->is_client) {
      cancel_with_status(call, GRPC_STATUS_DEADLINE_EXCEEDED,
                         "Deadline Exceeded", 0);
    } else {
      grpc_call_cancel(call);
    }
  }
  GRPC_CALL_INTERNAL_UNREF(call, "alarm", 1);
}

static void set_deadline_alarm(grpc_call *call, gpr_timespec deadline) {
  if (call->have_alarm) {
    gpr_log(GPR_ERROR, "Attempt to set deadline alarm twice");
    assert(0);
    return;
  }
  GRPC_CALL_INTERNAL_REF(call, "alarm");
  call->have_alarm = 1;
  grpc_alarm_init(&call->alarm, deadline, call_alarm, call, gpr_now());
}

/* we offset status by a small amount when storing it into transport metadata
   as metadata cannot store a 0 value (which is used as OK for grpc_status_codes
   */
#define STATUS_OFFSET 1
static void destroy_status(void *ignored) {}

static gpr_uint32 decode_status(grpc_mdelem *md) {
  gpr_uint32 status;
  void *user_data = grpc_mdelem_get_user_data(md, destroy_status);
  if (user_data) {
    status = ((gpr_uint32)(gpr_intptr)user_data) - STATUS_OFFSET;
  } else {
    if (!gpr_parse_bytes_to_uint32(grpc_mdstr_as_c_string(md->value),
                                   GPR_SLICE_LENGTH(md->value->slice),
                                   &status)) {
      status = GRPC_STATUS_UNKNOWN; /* could not parse status code */
    }
    grpc_mdelem_set_user_data(md, destroy_status,
                              (void *)(gpr_intptr)(status + STATUS_OFFSET));
  }
  return status;
}

static void recv_metadata(grpc_call *call, grpc_metadata_batch *md) {
  grpc_linked_mdelem *l;
  grpc_metadata_array *dest;
  grpc_metadata *mdusr;
  int is_trailing;
  grpc_mdctx *mdctx = call->metadata_context;

  is_trailing = call->read_state >= READ_STATE_GOT_INITIAL_METADATA;
  for (l = md->list.head; l != NULL; l = l->next) {
    grpc_mdelem *md = l->md;
    grpc_mdstr *key = md->key;
    if (key == grpc_channel_get_status_string(call->channel)) {
      set_status_code(call, STATUS_FROM_WIRE, decode_status(md));
    } else if (key == grpc_channel_get_message_string(call->channel)) {
      set_status_details(call, STATUS_FROM_WIRE, grpc_mdstr_ref(md->value));
    } else {
      dest = &call->buffered_metadata[is_trailing];
      if (dest->count == dest->capacity) {
        dest->capacity = GPR_MAX(dest->capacity + 8, dest->capacity * 2);
        dest->metadata =
            gpr_realloc(dest->metadata, sizeof(grpc_metadata) * dest->capacity);
      }
      mdusr = &dest->metadata[dest->count++];
      mdusr->key = grpc_mdstr_as_c_string(md->key);
      mdusr->value = grpc_mdstr_as_c_string(md->value);
      mdusr->value_length = GPR_SLICE_LENGTH(md->value->slice);
      if (call->owned_metadata_count == call->owned_metadata_capacity) {
        call->owned_metadata_capacity =
            GPR_MAX(call->owned_metadata_capacity + 8,
                    call->owned_metadata_capacity * 2);
        call->owned_metadata =
            gpr_realloc(call->owned_metadata,
                        sizeof(grpc_mdelem *) * call->owned_metadata_capacity);
      }
      call->owned_metadata[call->owned_metadata_count++] = md;
      l->md = 0;
    }
  }
  if (gpr_time_cmp(md->deadline, gpr_inf_future) != 0) {
    set_deadline_alarm(call, md->deadline);
  }
  if (!is_trailing) {
    call->read_state = READ_STATE_GOT_INITIAL_METADATA;
  }

  grpc_mdctx_lock(mdctx);
  for (l = md->list.head; l; l = l->next) {
    if (l->md) grpc_mdctx_locked_mdelem_unref(mdctx, l->md);
  }
  for (l = md->garbage.head; l; l = l->next) {
    grpc_mdctx_locked_mdelem_unref(mdctx, l->md);
  }
  grpc_mdctx_unlock(mdctx);
}

grpc_call_stack *grpc_call_get_call_stack(grpc_call *call) {
  return CALL_STACK_FROM_CALL(call);
}

/*
 * BATCH API IMPLEMENTATION
 */

static void set_status_value_directly(grpc_status_code status, void *dest) {
  *(grpc_status_code *)dest = status;
}

static void set_cancelled_value(grpc_status_code status, void *dest) {
  *(grpc_status_code *)dest = (status != GRPC_STATUS_OK);
}

static void finish_batch(grpc_call *call, int success, void *tag) {
  grpc_cq_end_op(call->cq, tag, call, 1);
}

grpc_call_error grpc_call_start_batch(grpc_call *call, const grpc_op *ops,
                                      size_t nops, void *tag) {
  grpc_ioreq reqs[GRPC_IOREQ_OP_COUNT];
  size_t in;
  size_t out;
  const grpc_op *op;
  grpc_ioreq *req;

  GRPC_CALL_LOG_BATCH(GPR_INFO, call, ops, nops, tag);

  if (nops == 0) {
    grpc_cq_begin_op(call->cq, call);
    grpc_cq_end_op(call->cq, tag, call, 1);
    return GRPC_CALL_OK;
  }

  /* rewrite batch ops into ioreq ops */
  for (in = 0, out = 0; in < nops; in++) {
    op = &ops[in];
    switch (op->op) {
      case GRPC_OP_SEND_INITIAL_METADATA:
        req = &reqs[out++];
        req->op = GRPC_IOREQ_SEND_INITIAL_METADATA;
        req->data.send_metadata.count = op->data.send_initial_metadata.count;
        req->data.send_metadata.metadata =
            op->data.send_initial_metadata.metadata;
        break;
      case GRPC_OP_SEND_MESSAGE:
        req = &reqs[out++];
        req->op = GRPC_IOREQ_SEND_MESSAGE;
        req->data.send_message = op->data.send_message;
        break;
      case GRPC_OP_SEND_CLOSE_FROM_CLIENT:
        if (!call->is_client) {
          return GRPC_CALL_ERROR_NOT_ON_SERVER;
        }
        req = &reqs[out++];
        req->op = GRPC_IOREQ_SEND_CLOSE;
        break;
      case GRPC_OP_SEND_STATUS_FROM_SERVER:
        if (call->is_client) {
          return GRPC_CALL_ERROR_NOT_ON_CLIENT;
        }
        req = &reqs[out++];
        req->op = GRPC_IOREQ_SEND_TRAILING_METADATA;
        req->data.send_metadata.count =
            op->data.send_status_from_server.trailing_metadata_count;
        req->data.send_metadata.metadata =
            op->data.send_status_from_server.trailing_metadata;
        req = &reqs[out++];
        req->op = GRPC_IOREQ_SEND_STATUS;
        req->data.send_status.code = op->data.send_status_from_server.status;
        req->data.send_status.details =
            op->data.send_status_from_server.status_details;
        req = &reqs[out++];
        req->op = GRPC_IOREQ_SEND_CLOSE;
        break;
      case GRPC_OP_RECV_INITIAL_METADATA:
        if (!call->is_client) {
          return GRPC_CALL_ERROR_NOT_ON_SERVER;
        }
        req = &reqs[out++];
        req->op = GRPC_IOREQ_RECV_INITIAL_METADATA;
        req->data.recv_metadata = op->data.recv_initial_metadata;
        break;
      case GRPC_OP_RECV_MESSAGE:
        req = &reqs[out++];
        req->op = GRPC_IOREQ_RECV_MESSAGE;
        req->data.recv_message = op->data.recv_message;
        break;
      case GRPC_OP_RECV_STATUS_ON_CLIENT:
        if (!call->is_client) {
          return GRPC_CALL_ERROR_NOT_ON_SERVER;
        }
        req = &reqs[out++];
        req->op = GRPC_IOREQ_RECV_STATUS;
        req->data.recv_status.set_value = set_status_value_directly;
        req->data.recv_status.user_data = op->data.recv_status_on_client.status;
        req = &reqs[out++];
        req->op = GRPC_IOREQ_RECV_STATUS_DETAILS;
        req->data.recv_status_details.details =
            op->data.recv_status_on_client.status_details;
        req->data.recv_status_details.details_capacity =
            op->data.recv_status_on_client.status_details_capacity;
        req = &reqs[out++];
        req->op = GRPC_IOREQ_RECV_TRAILING_METADATA;
        req->data.recv_metadata =
            op->data.recv_status_on_client.trailing_metadata;
        req = &reqs[out++];
        req->op = GRPC_IOREQ_RECV_CLOSE;
        break;
      case GRPC_OP_RECV_CLOSE_ON_SERVER:
        req = &reqs[out++];
        req->op = GRPC_IOREQ_RECV_STATUS;
        req->data.recv_status.set_value = set_cancelled_value;
        req->data.recv_status.user_data =
            op->data.recv_close_on_server.cancelled;
        req = &reqs[out++];
        req->op = GRPC_IOREQ_RECV_CLOSE;
        break;
    }
  }

  grpc_cq_begin_op(call->cq, call);

  return grpc_call_start_ioreq_and_call_back(call, reqs, out, finish_batch,
                                             tag);
}

void grpc_call_context_set(grpc_call *call, grpc_context_index elem, void *value,
                           void (*destroy)(void *value)) {
  if (call->destroy_context[elem]) {
    call->destroy_context[elem](value);
  }
  call->context[elem] = value;
  call->destroy_context[elem] = destroy;
}

void *grpc_call_context_get(grpc_call *call, grpc_context_index elem) {
  return call->context[elem];
}<|MERGE_RESOLUTION|>--- conflicted
+++ resolved
@@ -235,17 +235,6 @@
 #define CALL_FROM_TOP_ELEM(top_elem) \
   CALL_FROM_CALL_STACK(grpc_call_stack_from_top_element(top_elem))
 
-<<<<<<< HEAD
-#define SWAP(type, x, y) \
-  do {                   \
-    type temp = x;       \
-    x = y;               \
-    y = temp;            \
-  } while (0)
-
-=======
-static void do_nothing(void *ignored, grpc_op_error also_ignored) {}
->>>>>>> 096528d6
 static void set_deadline_alarm(grpc_call *call, gpr_timespec deadline);
 static void call_on_done_recv(void *call, int success);
 static void call_on_done_send(void *call, int success);
