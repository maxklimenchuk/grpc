/*
 *
 * Copyright 2014, Google Inc.
 * All rights reserved.
 *
 * Redistribution and use in source and binary forms, with or without
 * modification, are permitted provided that the following conditions are
 * met:
 *
 *     * Redistributions of source code must retain the above copyright
 * notice, this list of conditions and the following disclaimer.
 *     * Redistributions in binary form must reproduce the above
 * copyright notice, this list of conditions and the following disclaimer
 * in the documentation and/or other materials provided with the
 * distribution.
 *     * Neither the name of Google Inc. nor the names of its
 * contributors may be used to endorse or promote products derived from
 * this software without specific prior written permission.
 *
 * THIS SOFTWARE IS PROVIDED BY THE COPYRIGHT HOLDERS AND CONTRIBUTORS
 * "AS IS" AND ANY EXPRESS OR IMPLIED WARRANTIES, INCLUDING, BUT NOT
 * LIMITED TO, THE IMPLIED WARRANTIES OF MERCHANTABILITY AND FITNESS FOR
 * A PARTICULAR PURPOSE ARE DISCLAIMED. IN NO EVENT SHALL THE COPYRIGHT
 * OWNER OR CONTRIBUTORS BE LIABLE FOR ANY DIRECT, INDIRECT, INCIDENTAL,
 * SPECIAL, EXEMPLARY, OR CONSEQUENTIAL DAMAGES (INCLUDING, BUT NOT
 * LIMITED TO, PROCUREMENT OF SUBSTITUTE GOODS OR SERVICES; LOSS OF USE,
 * DATA, OR PROFITS; OR BUSINESS INTERRUPTION) HOWEVER CAUSED AND ON ANY
 * THEORY OF LIABILITY, WHETHER IN CONTRACT, STRICT LIABILITY, OR TORT
 * (INCLUDING NEGLIGENCE OR OTHERWISE) ARISING IN ANY WAY OUT OF THE USE
 * OF THIS SOFTWARE, EVEN IF ADVISED OF THE POSSIBILITY OF SUCH DAMAGE.
 *
 */

#include "src/core/surface/call.h"
#include "src/core/channel/channel_stack.h"
#include "src/core/channel/metadata_buffer.h"
#include "src/core/iomgr/alarm.h"
#include "src/core/surface/channel.h"
#include "src/core/surface/completion_queue.h"
#include <grpc/support/alloc.h>
#include <grpc/support/log.h>
#include <grpc/support/string.h>

#include <stdio.h>
#include <stdlib.h>
#include <string.h>

#define INVALID_TAG ((void *)0xdeadbeef)

/* Pending read queue

   This data structure tracks reads that need to be presented to the completion
   queue but are waiting for the application to ask for them. */

#define INITIAL_PENDING_READ_COUNT 4

typedef struct {
  grpc_byte_buffer *byte_buffer;
  void *user_data;
  void (*on_finish)(void *user_data, grpc_op_error error);
} pending_read;

/* TODO(ctiller): inline an element or two into this struct to avoid per-call
                  allocations */
typedef struct {
  pending_read *data;
  size_t count;
  size_t capacity;
} pending_read_array;

typedef struct {
  size_t drain_pos;
  pending_read_array filling;
  pending_read_array draining;
} pending_read_queue;

static void pra_init(pending_read_array *array) {
  array->data = gpr_malloc(sizeof(pending_read) * INITIAL_PENDING_READ_COUNT);
  array->count = 0;
  array->capacity = INITIAL_PENDING_READ_COUNT;
}

static void pra_destroy(pending_read_array *array,
                        size_t finish_starting_from) {
  size_t i;
  for (i = finish_starting_from; i < array->count; i++) {
    array->data[i].on_finish(array->data[i].user_data, GRPC_OP_ERROR);
  }
  gpr_free(array->data);
}

/* Append an operation to an array, expanding as needed */
static void pra_push(pending_read_array *a, grpc_byte_buffer *buffer,
                     void (*on_finish)(void *user_data, grpc_op_error error),
                     void *user_data) {
  if (a->count == a->capacity) {
    a->capacity *= 2;
    a->data = gpr_realloc(a->data, sizeof(pending_read) * a->capacity);
  }
  a->data[a->count].byte_buffer = buffer;
  a->data[a->count].user_data = user_data;
  a->data[a->count].on_finish = on_finish;
  a->count++;
}

static void prq_init(pending_read_queue *q) {
  q->drain_pos = 0;
  pra_init(&q->filling);
  pra_init(&q->draining);
}

static void prq_destroy(pending_read_queue *q) {
  pra_destroy(&q->filling, 0);
  pra_destroy(&q->draining, q->drain_pos);
}

static int prq_is_empty(pending_read_queue *q) {
  return (q->drain_pos == q->draining.count && q->filling.count == 0);
}

static void prq_push(pending_read_queue *q, grpc_byte_buffer *buffer,
                     void (*on_finish)(void *user_data, grpc_op_error error),
                     void *user_data) {
  pra_push(&q->filling, buffer, on_finish, user_data);
}

/* Take the first queue element and move it to the completion queue. Do nothing
   if q is empty */
static int prq_pop_to_cq(pending_read_queue *q, void *tag, grpc_call *call,
                         grpc_completion_queue *cq) {
  pending_read_array temp_array;
  pending_read *pr;

  if (q->drain_pos == q->draining.count) {
    if (q->filling.count == 0) {
      return 0;
    }
    q->draining.count = 0;
    q->drain_pos = 0;
    /* swap arrays */
    temp_array = q->filling;
    q->filling = q->draining;
    q->draining = temp_array;
  }

  pr = q->draining.data + q->drain_pos;
  q->drain_pos++;
  grpc_cq_end_read(cq, tag, call, pr->on_finish, pr->user_data,
                   pr->byte_buffer);
  return 1;
}

/* grpc_call proper */

/* the state of a call, based upon which functions have been called against
   said call */
typedef enum {
  CALL_CREATED,
  CALL_BOUNDCQ,
  CALL_STARTED,
  CALL_FINISHED
} call_state;

struct grpc_call {
  grpc_completion_queue *cq;
  grpc_channel *channel;
  grpc_mdctx *metadata_context;

  call_state state;
  gpr_uint8 is_client;
  gpr_uint8 have_write;
  grpc_metadata_buffer incoming_metadata;

  /* protects variables in this section */
  gpr_mu read_mu;
  gpr_uint8 received_start;
  gpr_uint8 start_ok;
  gpr_uint8 reads_done;
  gpr_uint8 received_finish;
  gpr_uint8 received_metadata;
  gpr_uint8 have_read;
  gpr_uint8 have_alarm;
  gpr_uint8 pending_writes_done;
  gpr_uint8 got_status_code;
  /* The current outstanding read message tag (only valid if have_read == 1) */
  void *read_tag;
  void *metadata_tag;
  void *finished_tag;
  pending_read_queue prq;

  grpc_alarm alarm;

  /* The current outstanding send message/context/invoke/end tag (only valid if
     have_write == 1) */
  void *write_tag;
  grpc_byte_buffer *pending_write;
  gpr_uint32 pending_write_flags;

  /* The final status of the call */
  grpc_status_code status_code;
  grpc_mdstr *status_details;

  gpr_refcount internal_refcount;
};

#define CALL_STACK_FROM_CALL(call) ((grpc_call_stack *)((call) + 1))
#define CALL_FROM_CALL_STACK(call_stack) (((grpc_call *)(call_stack)) - 1)
#define CALL_ELEM_FROM_CALL(call, idx) \
  grpc_call_stack_element(CALL_STACK_FROM_CALL(call), idx)
#define CALL_FROM_TOP_ELEM(top_elem) \
  CALL_FROM_CALL_STACK(grpc_call_stack_from_top_element(top_elem))

static void do_nothing(void *ignored, grpc_op_error also_ignored) {}

grpc_call *grpc_call_create(grpc_channel *channel,
                            const void *server_transport_data) {
  grpc_channel_stack *channel_stack = grpc_channel_get_channel_stack(channel);
  grpc_call *call =
      gpr_malloc(sizeof(grpc_call) + channel_stack->call_stack_size);
  call->cq = NULL;
  call->channel = channel;
  grpc_channel_internal_ref(channel);
  call->metadata_context = grpc_channel_get_metadata_context(channel);
  call->state = CALL_CREATED;
  call->is_client = (server_transport_data == NULL);
  call->write_tag = INVALID_TAG;
  call->read_tag = INVALID_TAG;
  call->metadata_tag = INVALID_TAG;
  call->finished_tag = INVALID_TAG;
  call->have_read = 0;
  call->have_write = 0;
  call->have_alarm = 0;
  call->received_metadata = 0;
  call->got_status_code = 0;
  call->start_ok = 0;
  call->status_code =
      server_transport_data != NULL ? GRPC_STATUS_OK : GRPC_STATUS_UNKNOWN;
  call->status_details = NULL;
  call->received_finish = 0;
  call->reads_done = 0;
  call->received_start = 0;
  call->pending_write = NULL;
  call->pending_writes_done = 0;
  grpc_metadata_buffer_init(&call->incoming_metadata);
  gpr_ref_init(&call->internal_refcount, 1);
  grpc_call_stack_init(channel_stack, server_transport_data,
                       CALL_STACK_FROM_CALL(call));
  prq_init(&call->prq);
  gpr_mu_init(&call->read_mu);
  return call;
}

void grpc_call_internal_ref(grpc_call *c) { gpr_ref(&c->internal_refcount); }

void grpc_call_internal_unref(grpc_call *c) {
  if (gpr_unref(&c->internal_refcount)) {
    grpc_call_stack_destroy(CALL_STACK_FROM_CALL(c));
    grpc_metadata_buffer_destroy(&c->incoming_metadata, GRPC_OP_OK);
    if (c->status_details) {
      grpc_mdstr_unref(c->status_details);
    }
    prq_destroy(&c->prq);
    gpr_mu_destroy(&c->read_mu);
    grpc_channel_internal_unref(c->channel);
    gpr_free(c);
  }
}

void grpc_call_destroy(grpc_call *c) {
  int cancel;
  gpr_mu_lock(&c->read_mu);
  if (c->have_alarm) {
    grpc_alarm_cancel(&c->alarm);
    c->have_alarm = 0;
  }
  cancel = !c->received_finish;
  gpr_mu_unlock(&c->read_mu);
  if (cancel) grpc_call_cancel(c);
  grpc_call_internal_unref(c);
}

static void maybe_set_status_code(grpc_call *call, gpr_uint32 status) {
  if (!call->got_status_code) {
    call->status_code = status;
    call->got_status_code = 1;
  }
}

static void maybe_set_status_details(grpc_call *call, grpc_mdstr *status) {
  if (!call->status_details) {
    call->status_details = grpc_mdstr_ref(status);
  }
}

grpc_call_error grpc_call_cancel(grpc_call *c) {
  grpc_call_element *elem;
  grpc_call_op op;

  op.type = GRPC_CANCEL_OP;
  op.dir = GRPC_CALL_DOWN;
  op.flags = 0;
  op.done_cb = do_nothing;
  op.user_data = NULL;

  elem = CALL_ELEM_FROM_CALL(c, 0);
  elem->filter->call_op(elem, NULL, &op);

  return GRPC_CALL_OK;
}

grpc_call_error grpc_call_cancel_with_status(grpc_call *c,
                                             grpc_status_code status,
                                             const char *description) {
  grpc_mdstr *details =
      description ? grpc_mdstr_from_string(c->metadata_context, description)
                  : NULL;
  gpr_mu_lock(&c->read_mu);
  maybe_set_status_code(c, status);
  if (details) {
    maybe_set_status_details(c, details);
  }
  gpr_mu_unlock(&c->read_mu);
  return grpc_call_cancel(c);
}

void grpc_call_execute_op(grpc_call *call, grpc_call_op *op) {
  grpc_call_element *elem;
  GPR_ASSERT(op->dir == GRPC_CALL_DOWN);
  elem = CALL_ELEM_FROM_CALL(call, 0);
  elem->filter->call_op(elem, NULL, op);
}

void grpc_call_add_mdelem(grpc_call *call, grpc_mdelem *mdelem,
                          gpr_uint32 flags) {
  grpc_call_element *elem;
  grpc_call_op op;

  GPR_ASSERT(call->state < CALL_FINISHED);

  op.type = GRPC_SEND_METADATA;
  op.dir = GRPC_CALL_DOWN;
  op.flags = flags;
  op.done_cb = do_nothing;
  op.user_data = NULL;
  op.data.metadata = mdelem;

  elem = CALL_ELEM_FROM_CALL(call, 0);
  elem->filter->call_op(elem, NULL, &op);
}

grpc_call_error grpc_call_add_metadata(grpc_call *call, grpc_metadata *metadata,
                                       gpr_uint32 flags) {
  grpc_mdelem *mdelem;

  if (call->is_client) {
    if (call->state >= CALL_STARTED) {
      return GRPC_CALL_ERROR_ALREADY_INVOKED;
    }
  } else {
    if (call->state >= CALL_FINISHED) {
      return GRPC_CALL_ERROR_ALREADY_FINISHED;
    }
  }

  mdelem = grpc_mdelem_from_string_and_buffer(
      call->metadata_context, metadata->key, (gpr_uint8 *)metadata->value,
      metadata->value_length);
  grpc_call_add_mdelem(call, mdelem, flags);
  return GRPC_CALL_OK;
}

static void finish_call(grpc_call *call) {
  size_t count;
  grpc_metadata *elements;
  count = grpc_metadata_buffer_count(&call->incoming_metadata);
  elements = grpc_metadata_buffer_extract_elements(&call->incoming_metadata);
  grpc_cq_end_finished(
      call->cq, call->finished_tag, call, grpc_metadata_buffer_cleanup_elements,
      elements, call->status_code,
      call->status_details
          ? (char *)grpc_mdstr_as_c_string(call->status_details)
          : NULL,
      elements, count);
}

static void done_write(void *user_data, grpc_op_error error) {
  grpc_call *call = user_data;
  void *tag = call->write_tag;

  GPR_ASSERT(call->have_write);
  call->have_write = 0;
  call->write_tag = INVALID_TAG;
  grpc_cq_end_write_accepted(call->cq, tag, call, NULL, NULL, error);
}

static void done_writes_done(void *user_data, grpc_op_error error) {
  grpc_call *call = user_data;
  void *tag = call->write_tag;

  GPR_ASSERT(call->have_write);
  call->have_write = 0;
  call->write_tag = INVALID_TAG;
  grpc_cq_end_finish_accepted(call->cq, tag, call, NULL, NULL, error);
}

static void call_started(void *user_data, grpc_op_error error) {
  grpc_call *call = user_data;
  grpc_call_element *elem;
  grpc_byte_buffer *pending_write = NULL;
  gpr_uint32 pending_write_flags = 0;
  gpr_uint8 pending_writes_done = 0;
  int ok;
  grpc_call_op op;

  gpr_mu_lock(&call->read_mu);
  GPR_ASSERT(!call->received_start);
  call->received_start = 1;
  ok = call->start_ok = (error == GRPC_OP_OK);
  pending_write = call->pending_write;
  pending_write_flags = call->pending_write_flags;
  pending_writes_done = call->pending_writes_done;
  gpr_mu_unlock(&call->read_mu);

  if (pending_write) {
    if (ok) {
      op.type = GRPC_SEND_MESSAGE;
      op.dir = GRPC_CALL_DOWN;
      op.flags = pending_write_flags;
      op.done_cb = done_write;
      op.user_data = call;
      op.data.message = pending_write;

      elem = CALL_ELEM_FROM_CALL(call, 0);
      elem->filter->call_op(elem, NULL, &op);
    } else {
      done_write(call, error);
    }
    grpc_byte_buffer_destroy(pending_write);
  }
  if (pending_writes_done) {
    if (ok) {
      op.type = GRPC_SEND_FINISH;
      op.dir = GRPC_CALL_DOWN;
      op.flags = 0;
      op.done_cb = done_writes_done;
      op.user_data = call;

      elem = CALL_ELEM_FROM_CALL(call, 0);
      elem->filter->call_op(elem, NULL, &op);
    } else {
      done_writes_done(call, error);
    }
  }

  grpc_call_internal_unref(call);
}

grpc_call_error grpc_call_invoke(grpc_call *call, grpc_completion_queue *cq,
                                 void *metadata_read_tag, void *finished_tag,
                                 gpr_uint32 flags) {
  grpc_call_element *elem;
  grpc_call_op op;

  /* validate preconditions */
  if (!call->is_client) {
    gpr_log(GPR_ERROR, "can only call %s on clients", __FUNCTION__);
    return GRPC_CALL_ERROR_NOT_ON_SERVER;
  }

  if (call->state >= CALL_STARTED || call->cq) {
    gpr_log(GPR_ERROR, "call is already invoked");
    return GRPC_CALL_ERROR_ALREADY_INVOKED;
  }

  if (call->have_write) {
    gpr_log(GPR_ERROR, "can only have one pending write operation at a time");
    return GRPC_CALL_ERROR_TOO_MANY_OPERATIONS;
  }

  if (call->have_read) {
    gpr_log(GPR_ERROR, "can only have one pending read operation at a time");
    return GRPC_CALL_ERROR_TOO_MANY_OPERATIONS;
  }

  if (flags & GRPC_WRITE_NO_COMPRESS) {
    return GRPC_CALL_ERROR_INVALID_FLAGS;
  }

  /* inform the completion queue of an incoming operation */
  grpc_cq_begin_op(cq, call, GRPC_FINISHED);
  grpc_cq_begin_op(cq, call, GRPC_CLIENT_METADATA_READ);

  gpr_mu_lock(&call->read_mu);

  /* update state */
  call->cq = cq;
  call->state = CALL_STARTED;
  call->finished_tag = finished_tag;

  if (call->received_finish) {
    /* handle early cancellation */
    grpc_cq_end_client_metadata_read(call->cq, metadata_read_tag, call, NULL,
                                     NULL, 0, NULL);
    finish_call(call);

    /* early out.. unlock & return */
    gpr_mu_unlock(&call->read_mu);
    return GRPC_CALL_OK;
  }

  call->metadata_tag = metadata_read_tag;

  gpr_mu_unlock(&call->read_mu);

  /* call down the filter stack */
  op.type = GRPC_SEND_START;
  op.dir = GRPC_CALL_DOWN;
  op.flags = flags;
  op.done_cb = call_started;
  op.data.start.pollset = grpc_cq_pollset(cq);
  op.user_data = call;
  grpc_call_internal_ref(call);

  elem = CALL_ELEM_FROM_CALL(call, 0);
  elem->filter->call_op(elem, NULL, &op);

  return GRPC_CALL_OK;
}

grpc_call_error grpc_call_server_accept(grpc_call *call,
                                        grpc_completion_queue *cq,
                                        void *finished_tag) {
  /* validate preconditions */
  if (call->is_client) {
    gpr_log(GPR_ERROR, "can only call %s on servers", __FUNCTION__);
    return GRPC_CALL_ERROR_NOT_ON_CLIENT;
  }

  if (call->state >= CALL_BOUNDCQ) {
    gpr_log(GPR_ERROR, "call is already accepted");
    return GRPC_CALL_ERROR_ALREADY_ACCEPTED;
  }

  /* inform the completion queue of an incoming operation (corresponding to
     finished_tag) */
  grpc_cq_begin_op(cq, call, GRPC_FINISHED);

  /* update state */
  gpr_mu_lock(&call->read_mu);
  call->state = CALL_BOUNDCQ;
  call->cq = cq;
  call->finished_tag = finished_tag;
  call->received_start = 1;
  if (prq_is_empty(&call->prq) && call->received_finish) {
    finish_call(call);

    /* early out.. unlock & return */
    gpr_mu_unlock(&call->read_mu);
    return GRPC_CALL_OK;
  }
  gpr_mu_unlock(&call->read_mu);

  return GRPC_CALL_OK;
}

grpc_call_error grpc_call_server_end_initial_metadata(grpc_call *call,
                                                      gpr_uint32 flags) {
  grpc_call_element *elem;
  grpc_call_op op;

  /* validate preconditions */
  if (call->is_client) {
    gpr_log(GPR_ERROR, "can only call %s on servers", __FUNCTION__);
    return GRPC_CALL_ERROR_NOT_ON_CLIENT;
  }

  if (call->state >= CALL_STARTED) {
    gpr_log(GPR_ERROR, "call is already started");
    return GRPC_CALL_ERROR_ALREADY_INVOKED;
  }

  if (flags & GRPC_WRITE_NO_COMPRESS) {
    return GRPC_CALL_ERROR_INVALID_FLAGS;
  }

  /* update state */
  call->state = CALL_STARTED;

  /* call down */
  op.type = GRPC_SEND_START;
  op.dir = GRPC_CALL_DOWN;
  op.flags = flags;
  op.done_cb = do_nothing;
  op.data.start.pollset = grpc_cq_pollset(call->cq);
  op.user_data = NULL;

  elem = CALL_ELEM_FROM_CALL(call, 0);
  elem->filter->call_op(elem, NULL, &op);

  return GRPC_CALL_OK;
}

<<<<<<< HEAD
static void done_writes_done(void *user_data, grpc_op_error error) {
  grpc_call *call = user_data;
  void *tag = call->write_tag;

  GPR_ASSERT(call->have_write);
  call->have_write = 0;
  call->write_tag = INVALID_TAG;
  grpc_cq_end_finish_accepted(call->cq, tag, call, NULL, NULL, error);
}

static void done_write(void *user_data, grpc_op_error error) {
  grpc_call *call = user_data;
  void *tag = call->write_tag;

  GPR_ASSERT(call->have_write);
  call->have_write = 0;
  call->write_tag = INVALID_TAG;
  grpc_cq_end_write_accepted(call->cq, tag, call, NULL, NULL, error);
=======
grpc_call_error grpc_call_accept(grpc_call *call, grpc_completion_queue *cq,
                                 void *finished_tag, gpr_uint32 flags) {
  grpc_call_error err;

  err = grpc_call_server_accept(call, cq, finished_tag);
  if (err != GRPC_CALL_OK) return err;
  err = grpc_call_server_end_initial_metadata(call, flags);
  if (err != GRPC_CALL_OK) return err;
  return GRPC_CALL_OK;
>>>>>>> ea36ba32
}

void grpc_call_client_initial_metadata_complete(
    grpc_call_element *surface_element) {
  grpc_call *call = grpc_call_from_top_element(surface_element);
  size_t count;
  grpc_metadata *elements;

  gpr_mu_lock(&call->read_mu);
  count = grpc_metadata_buffer_count(&call->incoming_metadata);
  elements = grpc_metadata_buffer_extract_elements(&call->incoming_metadata);

  GPR_ASSERT(!call->received_metadata);
  grpc_cq_end_client_metadata_read(call->cq, call->metadata_tag, call,
                                   grpc_metadata_buffer_cleanup_elements,
                                   elements, count, elements);
  call->received_metadata = 1;
  call->metadata_tag = INVALID_TAG;
  gpr_mu_unlock(&call->read_mu);
}

static void request_more_data(grpc_call *call) {
  grpc_call_element *elem;
  grpc_call_op op;

  /* call down */
  op.type = GRPC_REQUEST_DATA;
  op.dir = GRPC_CALL_DOWN;
  op.flags = 0;
  op.done_cb = do_nothing;
  op.user_data = NULL;

  elem = CALL_ELEM_FROM_CALL(call, 0);
  elem->filter->call_op(elem, NULL, &op);
}

grpc_call_error grpc_call_start_read(grpc_call *call, void *tag) {
  gpr_uint8 request_more = 0;

  switch (call->state) {
    case CALL_CREATED:
      return GRPC_CALL_ERROR_NOT_INVOKED;
    case CALL_BOUNDCQ:
    case CALL_STARTED:
      break;
    case CALL_FINISHED:
      return GRPC_CALL_ERROR_ALREADY_FINISHED;
  }

  gpr_mu_lock(&call->read_mu);

  if (call->have_read) {
    gpr_mu_unlock(&call->read_mu);
    return GRPC_CALL_ERROR_TOO_MANY_OPERATIONS;
  }

  grpc_cq_begin_op(call->cq, call, GRPC_READ);

  if (!prq_pop_to_cq(&call->prq, tag, call, call->cq)) {
    if (call->reads_done) {
      grpc_cq_end_read(call->cq, tag, call, do_nothing, NULL, NULL);
    } else {
      call->read_tag = tag;
      call->have_read = 1;
      request_more = call->received_start;
    }
  } else if (prq_is_empty(&call->prq) && call->received_finish) {
    finish_call(call);
  }

  gpr_mu_unlock(&call->read_mu);

  if (request_more) {
    request_more_data(call);
  }

  return GRPC_CALL_OK;
}

grpc_call_error grpc_call_start_write(grpc_call *call,
                                      grpc_byte_buffer *byte_buffer, void *tag,
                                      gpr_uint32 flags) {
  grpc_call_element *elem;
  grpc_call_op op;

  switch (call->state) {
    case CALL_CREATED:
    case CALL_BOUNDCQ:
      return GRPC_CALL_ERROR_NOT_INVOKED;
    case CALL_STARTED:
      break;
    case CALL_FINISHED:
      return GRPC_CALL_ERROR_ALREADY_FINISHED;
  }

  if (call->have_write) {
    return GRPC_CALL_ERROR_TOO_MANY_OPERATIONS;
  }

  grpc_cq_begin_op(call->cq, call, GRPC_WRITE_ACCEPTED);

  /* TODO(ctiller): if flags & GRPC_WRITE_BUFFER_HINT == 0, this indicates a
     flush, and that flush should be propogated down from here */
  if (byte_buffer == NULL) {
    grpc_cq_end_write_accepted(call->cq, tag, call, NULL, NULL, GRPC_OP_OK);
    return GRPC_CALL_OK;
  }

  call->write_tag = tag;
  call->have_write = 1;

  gpr_mu_lock(&call->read_mu);
  if (!call->received_start) {
    call->pending_write = grpc_byte_buffer_copy(byte_buffer);
    call->pending_write_flags = flags;

    gpr_mu_unlock(&call->read_mu);
  } else {
    gpr_mu_unlock(&call->read_mu);

    op.type = GRPC_SEND_MESSAGE;
    op.dir = GRPC_CALL_DOWN;
    op.flags = flags;
    op.done_cb = done_write;
    op.user_data = call;
    op.data.message = byte_buffer;

    elem = CALL_ELEM_FROM_CALL(call, 0);
    elem->filter->call_op(elem, NULL, &op);
  }

  return GRPC_CALL_OK;
}

grpc_call_error grpc_call_writes_done(grpc_call *call, void *tag) {
  grpc_call_element *elem;
  grpc_call_op op;

  if (!call->is_client) {
    return GRPC_CALL_ERROR_NOT_ON_SERVER;
  }

  switch (call->state) {
    case CALL_CREATED:
    case CALL_BOUNDCQ:
      return GRPC_CALL_ERROR_NOT_INVOKED;
    case CALL_FINISHED:
      return GRPC_CALL_ERROR_ALREADY_FINISHED;
    case CALL_STARTED:
      break;
  }

  if (call->have_write) {
    return GRPC_CALL_ERROR_TOO_MANY_OPERATIONS;
  }

  grpc_cq_begin_op(call->cq, call, GRPC_FINISH_ACCEPTED);

  call->write_tag = tag;
  call->have_write = 1;

  gpr_mu_lock(&call->read_mu);
  if (!call->received_start) {
    call->pending_writes_done = 1;

    gpr_mu_unlock(&call->read_mu);
  } else {
    gpr_mu_unlock(&call->read_mu);

    op.type = GRPC_SEND_FINISH;
    op.dir = GRPC_CALL_DOWN;
    op.flags = 0;
    op.done_cb = done_writes_done;
    op.user_data = call;

    elem = CALL_ELEM_FROM_CALL(call, 0);
    elem->filter->call_op(elem, NULL, &op);
  }

  return GRPC_CALL_OK;
}

grpc_call_error grpc_call_start_write_status(grpc_call *call,
                                             grpc_status_code status,
                                             const char *details, void *tag) {
  grpc_call_element *elem;
  grpc_call_op op;

  if (call->is_client) {
    return GRPC_CALL_ERROR_NOT_ON_CLIENT;
  }

  switch (call->state) {
    case CALL_CREATED:
    case CALL_BOUNDCQ:
      return GRPC_CALL_ERROR_NOT_INVOKED;
    case CALL_FINISHED:
      return GRPC_CALL_ERROR_ALREADY_FINISHED;
    case CALL_STARTED:
      break;
  }

  if (call->have_write) {
    return GRPC_CALL_ERROR_TOO_MANY_OPERATIONS;
  }

  elem = CALL_ELEM_FROM_CALL(call, 0);

  if (details && details[0]) {
    grpc_mdelem *md = grpc_mdelem_from_strings(call->metadata_context,
                                               "grpc-message", details);

    op.type = GRPC_SEND_METADATA;
    op.dir = GRPC_CALL_DOWN;
    op.flags = 0;
    op.done_cb = do_nothing;
    op.user_data = NULL;
    op.data.metadata = md;
    elem->filter->call_op(elem, NULL, &op);
  }

  /* always send status */
  {
    grpc_mdelem *md;
    char buffer[32];
    sprintf(buffer, "%d", status);
    md =
        grpc_mdelem_from_strings(call->metadata_context, "grpc-status", buffer);

    op.type = GRPC_SEND_METADATA;
    op.dir = GRPC_CALL_DOWN;
    op.flags = 0;
    op.done_cb = do_nothing;
    op.user_data = NULL;
    op.data.metadata = md;
    elem->filter->call_op(elem, NULL, &op);
  }

  grpc_cq_begin_op(call->cq, call, GRPC_FINISH_ACCEPTED);

  call->state = CALL_FINISHED;
  call->write_tag = tag;
  call->have_write = 1;

  op.type = GRPC_SEND_FINISH;
  op.dir = GRPC_CALL_DOWN;
  op.flags = 0;
  op.done_cb = done_writes_done;
  op.user_data = call;

  elem->filter->call_op(elem, NULL, &op);

  return GRPC_CALL_OK;
}

/* we offset status by a small amount when storing it into transport metadata
   as metadata cannot store a 0 value (which is used as OK for grpc_status_codes
   */
#define STATUS_OFFSET 1
static void destroy_status(void *ignored) {}

static gpr_uint32 decode_status(grpc_mdelem *md) {
  gpr_uint32 status;
  void *user_data = grpc_mdelem_get_user_data(md, destroy_status);
  if (user_data) {
    status = ((gpr_uint32)(gpr_intptr)user_data) - STATUS_OFFSET;
  } else {
    if (!gpr_parse_bytes_to_uint32(grpc_mdstr_as_c_string(md->value),
                                   GPR_SLICE_LENGTH(md->value->slice),
                                   &status)) {
      status = GRPC_STATUS_UNKNOWN; /* could not parse status code */
    }
    grpc_mdelem_set_user_data(md, destroy_status,
                              (void *)(gpr_intptr)(status + STATUS_OFFSET));
  }
  return status;
}

void grpc_call_recv_metadata(grpc_call_element *elem, grpc_call_op *op) {
  grpc_call *call = CALL_FROM_TOP_ELEM(elem);
  grpc_mdelem *md = op->data.metadata;
  grpc_mdstr *key = md->key;
  gpr_log(GPR_DEBUG, "call %p got metadata %s %s", call,
          grpc_mdstr_as_c_string(md->key), grpc_mdstr_as_c_string(md->value));
  if (key == grpc_channel_get_status_string(call->channel)) {
    maybe_set_status_code(call, decode_status(md));
    grpc_mdelem_unref(md);
    op->done_cb(op->user_data, GRPC_OP_OK);
  } else if (key == grpc_channel_get_message_string(call->channel)) {
    maybe_set_status_details(call, md->value);
    grpc_mdelem_unref(md);
    op->done_cb(op->user_data, GRPC_OP_OK);
  } else {
    grpc_metadata_buffer_queue(&call->incoming_metadata, op);
  }
}

void grpc_call_recv_finish(grpc_call_element *elem, int is_full_close) {
  grpc_call *call = CALL_FROM_TOP_ELEM(elem);

  gpr_mu_lock(&call->read_mu);

  if (call->have_read) {
    grpc_cq_end_read(call->cq, call->read_tag, call, do_nothing, NULL, NULL);
    call->read_tag = INVALID_TAG;
    call->have_read = 0;
  }
  if (call->is_client && !call->received_metadata && call->cq) {
    size_t count;
    grpc_metadata *elements;

    call->received_metadata = 1;

    count = grpc_metadata_buffer_count(&call->incoming_metadata);
    elements = grpc_metadata_buffer_extract_elements(&call->incoming_metadata);
    grpc_cq_end_client_metadata_read(call->cq, call->metadata_tag, call,
                                     grpc_metadata_buffer_cleanup_elements,
                                     elements, count, elements);
  }
  if (is_full_close) {
    if (call->have_alarm) {
      grpc_alarm_cancel(&call->alarm);
      call->have_alarm = 0;
    }
    call->received_finish = 1;
    if (prq_is_empty(&call->prq) && call->cq != NULL) {
      finish_call(call);
    }
  } else {
    call->reads_done = 1;
  }
  gpr_mu_unlock(&call->read_mu);
}

void grpc_call_recv_message(grpc_call_element *elem, grpc_byte_buffer *message,
                            void (*on_finish)(void *user_data,
                                              grpc_op_error error),
                            void *user_data) {
  grpc_call *call = CALL_FROM_TOP_ELEM(elem);

  gpr_mu_lock(&call->read_mu);
  if (call->have_read) {
    grpc_cq_end_read(call->cq, call->read_tag, call, on_finish, user_data,
                     message);
    call->read_tag = INVALID_TAG;
    call->have_read = 0;
  } else {
    prq_push(&call->prq, message, on_finish, user_data);
  }
  gpr_mu_unlock(&call->read_mu);
}

grpc_call *grpc_call_from_top_element(grpc_call_element *elem) {
  return CALL_FROM_TOP_ELEM(elem);
}

grpc_metadata_buffer *grpc_call_get_metadata_buffer(grpc_call *call) {
  return &call->incoming_metadata;
}

static void call_alarm(void *arg, int success) {
  grpc_call *call = arg;
  if (success) {
    grpc_call_cancel(call);
  }
  grpc_call_internal_unref(call);
}

void grpc_call_set_deadline(grpc_call_element *elem, gpr_timespec deadline) {
  grpc_call *call = CALL_FROM_TOP_ELEM(elem);

  if (call->have_alarm) {
    gpr_log(GPR_ERROR, "Attempt to set deadline alarm twice");
  }
  grpc_call_internal_ref(call);
  call->have_alarm = 1;
  grpc_alarm_init(&call->alarm, deadline, call_alarm, call, gpr_now());
}<|MERGE_RESOLUTION|>--- conflicted
+++ resolved
@@ -600,38 +600,6 @@
   return GRPC_CALL_OK;
 }
 
-<<<<<<< HEAD
-static void done_writes_done(void *user_data, grpc_op_error error) {
-  grpc_call *call = user_data;
-  void *tag = call->write_tag;
-
-  GPR_ASSERT(call->have_write);
-  call->have_write = 0;
-  call->write_tag = INVALID_TAG;
-  grpc_cq_end_finish_accepted(call->cq, tag, call, NULL, NULL, error);
-}
-
-static void done_write(void *user_data, grpc_op_error error) {
-  grpc_call *call = user_data;
-  void *tag = call->write_tag;
-
-  GPR_ASSERT(call->have_write);
-  call->have_write = 0;
-  call->write_tag = INVALID_TAG;
-  grpc_cq_end_write_accepted(call->cq, tag, call, NULL, NULL, error);
-=======
-grpc_call_error grpc_call_accept(grpc_call *call, grpc_completion_queue *cq,
-                                 void *finished_tag, gpr_uint32 flags) {
-  grpc_call_error err;
-
-  err = grpc_call_server_accept(call, cq, finished_tag);
-  if (err != GRPC_CALL_OK) return err;
-  err = grpc_call_server_end_initial_metadata(call, flags);
-  if (err != GRPC_CALL_OK) return err;
-  return GRPC_CALL_OK;
->>>>>>> ea36ba32
-}
-
 void grpc_call_client_initial_metadata_complete(
     grpc_call_element *surface_element) {
   grpc_call *call = grpc_call_from_top_element(surface_element);
