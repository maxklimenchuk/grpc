--- conflicted
+++ resolved
@@ -233,11 +233,7 @@
 static void publish_new_rpc(grpc_exec_ctx *exec_ctx, void *calld,
                             grpc_error *error);
 static void fail_call(grpc_exec_ctx *exec_ctx, grpc_server *server,
-<<<<<<< HEAD
-                      requested_call *rc, grpc_error *error);
-=======
-                      size_t cq_idx, requested_call *rc);
->>>>>>> 6db0232c
+                      size_t cq_idx, requested_call *rc, grpc_error *error);
 /* Before calling maybe_finish_shutdown, we must hold mu_global and not
    hold mu_call */
 static void maybe_finish_shutdown(grpc_exec_ctx *exec_ctx, grpc_server *server);
@@ -358,17 +354,12 @@
                                           request_matcher *rm,
                                           grpc_error *error) {
   int request_id;
-<<<<<<< HEAD
-  while ((request_id = gpr_stack_lockfree_pop(rm->requests)) != -1) {
-    fail_call(exec_ctx, server, &server->requested_calls[request_id],
-              GRPC_ERROR_REF(error));
-=======
   for (size_t i = 0; i < server->cq_count; i++) {
     while ((request_id = gpr_stack_lockfree_pop(rm->requests_per_cq[i])) !=
            -1) {
-      fail_call(exec_ctx, server, i, &server->requested_calls[request_id]);
-    }
->>>>>>> 6db0232c
+      fail_call(exec_ctx, server, i, &server->requested_calls[request_id],
+                GRPC_ERROR_REF(error));
+    }
   }
   GRPC_ERROR_UNREF(error);
 }
@@ -520,16 +511,11 @@
                  done_request_event, rc, &rc->completion);
 }
 
-<<<<<<< HEAD
 static void publish_new_rpc(grpc_exec_ctx *exec_ctx, void *arg,
                             grpc_error *error) {
-  call_data *calld = arg;
-=======
-static void publish_new_rpc(grpc_exec_ctx *exec_ctx, void *arg, bool success) {
   grpc_call_element *call_elem = arg;
   call_data *calld = call_elem->call_data;
   channel_data *chand = call_elem->channel_data;
->>>>>>> 6db0232c
   request_matcher *rm = calld->request_matcher;
   grpc_server *server = rm->server;
 
@@ -594,11 +580,7 @@
 
   switch (payload_handling) {
     case GRPC_SRM_PAYLOAD_NONE:
-<<<<<<< HEAD
-      publish_new_rpc(exec_ctx, calld, GRPC_ERROR_NONE);
-=======
-      publish_new_rpc(exec_ctx, elem, true);
->>>>>>> 6db0232c
+      publish_new_rpc(exec_ctx, elem, GRPC_ERROR_NONE);
       break;
     case GRPC_SRM_PAYLOAD_READ_INITIAL_BYTE_BUFFER: {
       grpc_op op;
@@ -686,31 +668,19 @@
 }
 
 static void kill_pending_work_locked(grpc_exec_ctx *exec_ctx,
-<<<<<<< HEAD
                                      grpc_server *server, grpc_error *error) {
-  registered_method *rm;
-  request_matcher_kill_requests(exec_ctx, server,
-                                &server->unregistered_request_matcher,
-                                GRPC_ERROR_REF(error));
-  request_matcher_zombify_all_pending_calls(
-      exec_ctx, &server->unregistered_request_matcher);
-  for (rm = server->registered_methods; rm; rm = rm->next) {
-    request_matcher_kill_requests(exec_ctx, server, &rm->request_matcher,
-                                  GRPC_ERROR_REF(error));
-    request_matcher_zombify_all_pending_calls(exec_ctx, &rm->request_matcher);
-=======
-                                     grpc_server *server) {
   if (server->started) {
     request_matcher_kill_requests(exec_ctx, server,
-                                  &server->unregistered_request_matcher);
+                                  &server->unregistered_request_matcher,
+                                  GRPC_ERROR_REF(error));
     request_matcher_zombify_all_pending_calls(
         exec_ctx, &server->unregistered_request_matcher);
     for (registered_method *rm = server->registered_methods; rm;
          rm = rm->next) {
-      request_matcher_kill_requests(exec_ctx, server, &rm->request_matcher);
+      request_matcher_kill_requests(exec_ctx, server, &rm->request_matcher,
+                                    GRPC_ERROR_REF(error));
       request_matcher_zombify_all_pending_calls(exec_ctx, &rm->request_matcher);
     }
->>>>>>> 6db0232c
   }
   GRPC_ERROR_UNREF(error);
 }
@@ -1333,21 +1303,15 @@
   request_matcher *rm = NULL;
   int request_id;
   if (gpr_atm_acq_load(&server->shutdown_flag)) {
-<<<<<<< HEAD
-    fail_call(exec_ctx, server, rc, GRPC_ERROR_CREATE("Server Shutdown"));
-=======
-    fail_call(exec_ctx, server, cq_idx, rc);
->>>>>>> 6db0232c
+    fail_call(exec_ctx, server, cq_idx, rc,
+              GRPC_ERROR_CREATE("Server Shutdown"));
     return GRPC_CALL_OK;
   }
   request_id = gpr_stack_lockfree_pop(server->request_freelist);
   if (request_id == -1) {
     /* out of request ids: just fail this one */
-<<<<<<< HEAD
-    fail_call(exec_ctx, server, rc, GRPC_ERROR_CREATE("Server Shutdown"));
-=======
-    fail_call(exec_ctx, server, cq_idx, rc);
->>>>>>> 6db0232c
+    fail_call(exec_ctx, server, cq_idx, rc,
+              GRPC_ERROR_CREATE("Server Shutdown"));
     return GRPC_CALL_OK;
   }
   switch (rc->type) {
@@ -1482,23 +1446,14 @@
 }
 
 static void fail_call(grpc_exec_ctx *exec_ctx, grpc_server *server,
-<<<<<<< HEAD
-                      requested_call *rc, grpc_error *error) {
-=======
-                      size_t cq_idx, requested_call *rc) {
->>>>>>> 6db0232c
+                      size_t cq_idx, requested_call *rc, grpc_error *error) {
   *rc->call = NULL;
   rc->initial_metadata->count = 0;
   GPR_ASSERT(error != GRPC_ERROR_NONE);
 
   server_ref(server);
-<<<<<<< HEAD
-  grpc_cq_end_op(exec_ctx, rc->cq_for_notification, rc->tag, error,
+  grpc_cq_end_op(exec_ctx, server->cqs[cq_idx], rc->tag, error,
                  done_request_event, rc, &rc->completion);
-=======
-  grpc_cq_end_op(exec_ctx, server->cqs[cq_idx], rc->tag, 0, done_request_event,
-                 rc, &rc->completion);
->>>>>>> 6db0232c
 }
 
 const grpc_channel_args *grpc_server_get_channel_args(grpc_server *server) {
