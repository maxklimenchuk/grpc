--- conflicted
+++ resolved
@@ -44,18 +44,10 @@
 } grpc_httpcli_context;
 
 typedef struct {
-<<<<<<< HEAD
-  const char *default_port;
-  void (*handshake)(void *arg, grpc_endpoint *endpoint, const char *host,
+  const char* default_port;
+  void (*handshake)(void* arg, grpc_endpoint* endpoint, const char* host,
                     grpc_millis deadline,
-                    void (*on_done)(void *arg, grpc_endpoint *endpoint));
-=======
-  const char* default_port;
-  void (*handshake)(grpc_exec_ctx* exec_ctx, void* arg, grpc_endpoint* endpoint,
-                    const char* host, grpc_millis deadline,
-                    void (*on_done)(grpc_exec_ctx* exec_ctx, void* arg,
-                                    grpc_endpoint* endpoint));
->>>>>>> d9da7387
+                    void (*on_done)(void* arg, grpc_endpoint* endpoint));
 } grpc_httpcli_handshaker;
 
 extern const grpc_httpcli_handshaker grpc_httpcli_plaintext;
@@ -78,14 +70,8 @@
 /* Expose the parser response type as a httpcli response too */
 typedef struct grpc_http_response grpc_httpcli_response;
 
-<<<<<<< HEAD
-void grpc_httpcli_context_init(grpc_httpcli_context *context);
-void grpc_httpcli_context_destroy(grpc_httpcli_context *context);
-=======
 void grpc_httpcli_context_init(grpc_httpcli_context* context);
-void grpc_httpcli_context_destroy(grpc_exec_ctx* exec_ctx,
-                                  grpc_httpcli_context* context);
->>>>>>> d9da7387
+void grpc_httpcli_context_destroy(grpc_httpcli_context* context);
 
 /* Asynchronously perform a HTTP GET.
    'context' specifies the http context under which to do the get
@@ -96,21 +82,12 @@
      destroyed once the call returns
    'deadline' contains a deadline for the request (or gpr_inf_future)
    'on_response' is a callback to report results to */
-<<<<<<< HEAD
-void grpc_httpcli_get(grpc_httpcli_context *context,
-                      grpc_polling_entity *pollent,
-                      grpc_resource_quota *resource_quota,
-                      const grpc_httpcli_request *request, grpc_millis deadline,
-                      grpc_closure *on_complete,
-                      grpc_httpcli_response *response);
-=======
-void grpc_httpcli_get(grpc_exec_ctx* exec_ctx, grpc_httpcli_context* context,
+void grpc_httpcli_get(grpc_httpcli_context* context,
                       grpc_polling_entity* pollent,
                       grpc_resource_quota* resource_quota,
                       const grpc_httpcli_request* request, grpc_millis deadline,
                       grpc_closure* on_complete,
                       grpc_httpcli_response* response);
->>>>>>> d9da7387
 
 /* Asynchronously perform a HTTP POST.
    'context' specifies the http context under which to do the post
@@ -126,28 +103,7 @@
      lifetime of the request
    'on_response' is a callback to report results to
    Does not support ?var1=val1&var2=val2 in the path. */
-<<<<<<< HEAD
-void grpc_httpcli_post(grpc_httpcli_context *context,
-                       grpc_polling_entity *pollent,
-                       grpc_resource_quota *resource_quota,
-                       const grpc_httpcli_request *request,
-                       const char *body_bytes, size_t body_size,
-                       grpc_millis deadline, grpc_closure *on_complete,
-                       grpc_httpcli_response *response);
-
-/* override functions return 1 if they handled the request, 0 otherwise */
-typedef int (*grpc_httpcli_get_override)(const grpc_httpcli_request *request,
-                                         grpc_millis deadline,
-                                         grpc_closure *on_complete,
-                                         grpc_httpcli_response *response);
-typedef int (*grpc_httpcli_post_override)(const grpc_httpcli_request *request,
-                                          const char *body_bytes,
-                                          size_t body_size,
-                                          grpc_millis deadline,
-                                          grpc_closure *on_complete,
-                                          grpc_httpcli_response *response);
-=======
-void grpc_httpcli_post(grpc_exec_ctx* exec_ctx, grpc_httpcli_context* context,
+void grpc_httpcli_post(grpc_httpcli_context* context,
                        grpc_polling_entity* pollent,
                        grpc_resource_quota* resource_quota,
                        const grpc_httpcli_request* request,
@@ -156,16 +112,16 @@
                        grpc_httpcli_response* response);
 
 /* override functions return 1 if they handled the request, 0 otherwise */
-typedef int (*grpc_httpcli_get_override)(grpc_exec_ctx* exec_ctx,
-                                         const grpc_httpcli_request* request,
+typedef int (*grpc_httpcli_get_override)(const grpc_httpcli_request* request,
                                          grpc_millis deadline,
                                          grpc_closure* on_complete,
                                          grpc_httpcli_response* response);
-typedef int (*grpc_httpcli_post_override)(
-    grpc_exec_ctx* exec_ctx, const grpc_httpcli_request* request,
-    const char* body_bytes, size_t body_size, grpc_millis deadline,
-    grpc_closure* on_complete, grpc_httpcli_response* response);
->>>>>>> d9da7387
+typedef int (*grpc_httpcli_post_override)(const grpc_httpcli_request* request,
+                                          const char* body_bytes,
+                                          size_t body_size,
+                                          grpc_millis deadline,
+                                          grpc_closure* on_complete,
+                                          grpc_httpcli_response* response);
 
 void grpc_httpcli_set_override(grpc_httpcli_get_override get,
                                grpc_httpcli_post_override post);
