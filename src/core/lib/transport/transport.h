/*
 *
 * Copyright 2015, Google Inc.
 * All rights reserved.
 *
 * Redistribution and use in source and binary forms, with or without
 * modification, are permitted provided that the following conditions are
 * met:
 *
 *     * Redistributions of source code must retain the above copyright
 * notice, this list of conditions and the following disclaimer.
 *     * Redistributions in binary form must reproduce the above
 * copyright notice, this list of conditions and the following disclaimer
 * in the documentation and/or other materials provided with the
 * distribution.
 *     * Neither the name of Google Inc. nor the names of its
 * contributors may be used to endorse or promote products derived from
 * this software without specific prior written permission.
 *
 * THIS SOFTWARE IS PROVIDED BY THE COPYRIGHT HOLDERS AND CONTRIBUTORS
 * "AS IS" AND ANY EXPRESS OR IMPLIED WARRANTIES, INCLUDING, BUT NOT
 * LIMITED TO, THE IMPLIED WARRANTIES OF MERCHANTABILITY AND FITNESS FOR
 * A PARTICULAR PURPOSE ARE DISCLAIMED. IN NO EVENT SHALL THE COPYRIGHT
 * OWNER OR CONTRIBUTORS BE LIABLE FOR ANY DIRECT, INDIRECT, INCIDENTAL,
 * SPECIAL, EXEMPLARY, OR CONSEQUENTIAL DAMAGES (INCLUDING, BUT NOT
 * LIMITED TO, PROCUREMENT OF SUBSTITUTE GOODS OR SERVICES; LOSS OF USE,
 * DATA, OR PROFITS; OR BUSINESS INTERRUPTION) HOWEVER CAUSED AND ON ANY
 * THEORY OF LIABILITY, WHETHER IN CONTRACT, STRICT LIABILITY, OR TORT
 * (INCLUDING NEGLIGENCE OR OTHERWISE) ARISING IN ANY WAY OUT OF THE USE
 * OF THIS SOFTWARE, EVEN IF ADVISED OF THE POSSIBILITY OF SUCH DAMAGE.
 *
 */

#ifndef GRPC_CORE_LIB_TRANSPORT_TRANSPORT_H
#define GRPC_CORE_LIB_TRANSPORT_TRANSPORT_H

#include <stddef.h>

#include "src/core/lib/channel/context.h"
#include "src/core/lib/iomgr/polling_entity.h"
#include "src/core/lib/iomgr/pollset.h"
#include "src/core/lib/iomgr/pollset_set.h"
#include "src/core/lib/transport/byte_stream.h"
#include "src/core/lib/transport/metadata_batch.h"

/* forward declarations */
typedef struct grpc_transport grpc_transport;

/* grpc_stream doesn't actually exist. It's used as a typesafe
   opaque pointer for whatever data the transport wants to track
   for a stream. */
typedef struct grpc_stream grpc_stream;

//#define GRPC_STREAM_REFCOUNT_DEBUG

typedef struct grpc_stream_refcount {
  gpr_refcount refs;
  grpc_closure destroy;
#ifdef GRPC_STREAM_REFCOUNT_DEBUG
  const char *object_type;
#endif
} grpc_stream_refcount;

#ifdef GRPC_STREAM_REFCOUNT_DEBUG
void grpc_stream_ref_init(grpc_stream_refcount *refcount, int initial_refs,
                          grpc_iomgr_cb_func cb, void *cb_arg,
                          const char *object_type);
void grpc_stream_ref(grpc_stream_refcount *refcount, const char *reason);
void grpc_stream_unref(grpc_exec_ctx *exec_ctx, grpc_stream_refcount *refcount,
                       const char *reason);
#define GRPC_STREAM_REF_INIT(rc, ir, cb, cb_arg, objtype) \
  grpc_stream_ref_init(rc, ir, cb, cb_arg, objtype)
#else
void grpc_stream_ref_init(grpc_stream_refcount *refcount, int initial_refs,
                          grpc_iomgr_cb_func cb, void *cb_arg);
void grpc_stream_ref(grpc_stream_refcount *refcount);
void grpc_stream_unref(grpc_exec_ctx *exec_ctx, grpc_stream_refcount *refcount);
#define GRPC_STREAM_REF_INIT(rc, ir, cb, cb_arg, objtype) \
  grpc_stream_ref_init(rc, ir, cb, cb_arg)
#endif

typedef struct {
  uint64_t framing_bytes;
  uint64_t data_bytes;
  uint64_t header_bytes;
} grpc_transport_one_way_stats;

typedef struct grpc_transport_stream_stats {
  grpc_transport_one_way_stats incoming;
  grpc_transport_one_way_stats outgoing;
} grpc_transport_stream_stats;

void grpc_transport_move_one_way_stats(grpc_transport_one_way_stats *from,
                                       grpc_transport_one_way_stats *to);

void grpc_transport_move_stats(grpc_transport_stream_stats *from,
                               grpc_transport_stream_stats *to);

/* Transport stream op: a set of operations to perform on a transport
   against a single stream */
typedef struct grpc_transport_stream_op {
  /** Should be enqueued when all requested operations (excluding recv_message
      and recv_initial_metadata which have their own closures) in a given batch
      have been completed. */
  grpc_closure *on_complete;

  /** Send initial metadata to the peer, from the provided metadata batch.
      idempotent_request MUST be set if this is non-null */
  grpc_metadata_batch *send_initial_metadata;
  /** Iff send_initial_metadata != NULL, flags associated with
      send_initial_metadata: a bitfield of GRPC_INITIAL_METADATA_xxx */
  uint32_t send_initial_metadata_flags;

  /** Send trailing metadata to the peer, from the provided metadata batch. */
  grpc_metadata_batch *send_trailing_metadata;

  /** Send message data to the peer, from the provided byte stream. */
  grpc_byte_stream *send_message;

  /** Receive initial metadata from the stream, into provided metadata batch. */
  grpc_metadata_batch *recv_initial_metadata;
  bool *recv_idempotent_request;
  /** Should be enqueued when initial metadata is ready to be processed. */
  grpc_closure *recv_initial_metadata_ready;

  /** Receive message data from the stream, into provided byte stream. */
  grpc_byte_stream **recv_message;
  /** Should be enqueued when one message is ready to be processed. */
  grpc_closure *recv_message_ready;

  /** Receive trailing metadata from the stream, into provided metadata batch.
   */
  grpc_metadata_batch *recv_trailing_metadata;

  /** Collect any stats into provided buffer, zero internal stat counters */
  grpc_transport_stream_stats *collect_stats;

<<<<<<< HEAD
  /** If != GRPC_STATUS_OK, cancel this stream */
  grpc_status_code cancel_with_status;
  gpr_slice *optional_cancel_message;
=======
  /** If != GRPC_ERROR_NONE, cancel this stream */
  grpc_error *cancel_error;
>>>>>>> 0d12151d

  /** If != GRPC_ERROR, send grpc-status, grpc-message, and close this
      stream for both reading and writing */
  grpc_error *close_error;

  /* Indexes correspond to grpc_context_index enum values */
  grpc_call_context_element *context;
} grpc_transport_stream_op;

/** Transport op: a set of operations to perform on a transport as a whole */
typedef struct grpc_transport_op {
  /** Called when processing of this op is done. */
  grpc_closure *on_consumed;
  /** connectivity monitoring - set connectivity_state to NULL to unsubscribe */
  grpc_closure *on_connectivity_state_change;
  grpc_connectivity_state *connectivity_state;
  /** should the transport be disconnected */
  grpc_error *disconnect_with_error;
  /** should we send a goaway?
      after a goaway is sent, once there are no more active calls on
      the transport, the transport should disconnect */
  int send_goaway;
  /** what should the goaway contain? */
  grpc_status_code goaway_status;
  gpr_slice *goaway_message;
  /** set the callback for accepting new streams;
      this is a permanent callback, unlike the other one-shot closures.
      If true, the callback is set to set_accept_stream_fn, with its
      user_data argument set to set_accept_stream_user_data */
  bool set_accept_stream;
  void (*set_accept_stream_fn)(grpc_exec_ctx *exec_ctx, void *user_data,
                               grpc_transport *transport,
                               const void *server_data);
  void *set_accept_stream_user_data;
  /** add this transport to a pollset */
  grpc_pollset *bind_pollset;
  /** add this transport to a pollset_set */
  grpc_pollset_set *bind_pollset_set;
  /** send a ping, call this back if not NULL */
  grpc_closure *send_ping;
} grpc_transport_op;

/* Returns the amount of memory required to store a grpc_stream for this
   transport */
size_t grpc_transport_stream_size(grpc_transport *transport);

/* Initialize transport data for a stream.

   Returns 0 on success, any other (transport-defined) value for failure.

   Arguments:
     transport   - the transport on which to create this stream
     stream      - a pointer to uninitialized memory to initialize
     server_data - either NULL for a client initiated stream, or a pointer
                   supplied from the accept_stream callback function */
int grpc_transport_init_stream(grpc_exec_ctx *exec_ctx,
                               grpc_transport *transport, grpc_stream *stream,
                               grpc_stream_refcount *refcount,
                               const void *server_data);

void grpc_transport_set_pops(grpc_exec_ctx *exec_ctx, grpc_transport *transport,
                             grpc_stream *stream, grpc_polling_entity *pollent);

/* Destroy transport data for a stream.

   Requires: a recv_batch with final_state == GRPC_STREAM_CLOSED has been
   received by the up-layer. Must not be called in the same call stack as
   recv_frame.

   Arguments:
     transport - the transport on which to create this stream
     stream    - the grpc_stream to destroy (memory is still owned by the
                 caller, but any child memory must be cleaned up) */
void grpc_transport_destroy_stream(grpc_exec_ctx *exec_ctx,
                                   grpc_transport *transport,
                                   grpc_stream *stream, void *and_free_memory);

void grpc_transport_stream_op_finish_with_failure(grpc_exec_ctx *exec_ctx,
                                                  grpc_transport_stream_op *op,
                                                  grpc_error *error);

void grpc_transport_stream_op_add_cancellation(grpc_transport_stream_op *op,
                                               grpc_status_code status);

void grpc_transport_stream_op_add_cancellation_with_message(
    grpc_transport_stream_op *op, grpc_status_code status,
    gpr_slice *optional_message);

void grpc_transport_stream_op_add_close(grpc_transport_stream_op *op,
                                        grpc_status_code status,
                                        gpr_slice *optional_message);

char *grpc_transport_stream_op_string(grpc_transport_stream_op *op);

/* Send a batch of operations on a transport

   Takes ownership of any objects contained in ops.

   Arguments:
     transport - the transport on which to initiate the stream
     stream    - the stream on which to send the operations. This must be
                 non-NULL and previously initialized by the same transport.
     op        - a grpc_transport_stream_op specifying the op to perform */
void grpc_transport_perform_stream_op(grpc_exec_ctx *exec_ctx,
                                      grpc_transport *transport,
                                      grpc_stream *stream,
                                      grpc_transport_stream_op *op);

void grpc_transport_perform_op(grpc_exec_ctx *exec_ctx,
                               grpc_transport *transport,
                               grpc_transport_op *op);

/* Send a ping on a transport

   Calls cb with user data when a response is received. */
void grpc_transport_ping(grpc_transport *transport, grpc_closure *cb);

/* Advise peer of pending connection termination. */
void grpc_transport_goaway(grpc_transport *transport, grpc_status_code status,
                           gpr_slice debug_data);

/* Close a transport. Aborts all open streams. */
void grpc_transport_close(grpc_transport *transport);

/* Destroy the transport */
void grpc_transport_destroy(grpc_exec_ctx *exec_ctx, grpc_transport *transport);

/* Get the transports peer */
char *grpc_transport_get_peer(grpc_exec_ctx *exec_ctx,
                              grpc_transport *transport);

#endif /* GRPC_CORE_LIB_TRANSPORT_TRANSPORT_H */<|MERGE_RESOLUTION|>--- conflicted
+++ resolved
@@ -135,14 +135,8 @@
   /** Collect any stats into provided buffer, zero internal stat counters */
   grpc_transport_stream_stats *collect_stats;
 
-<<<<<<< HEAD
-  /** If != GRPC_STATUS_OK, cancel this stream */
-  grpc_status_code cancel_with_status;
-  gpr_slice *optional_cancel_message;
-=======
   /** If != GRPC_ERROR_NONE, cancel this stream */
   grpc_error *cancel_error;
->>>>>>> 0d12151d
 
   /** If != GRPC_ERROR, send grpc-status, grpc-message, and close this
       stream for both reading and writing */
