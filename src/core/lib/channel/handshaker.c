/*
 *
 * Copyright 2016, Google Inc.
 * All rights reserved.
 *
 * Redistribution and use in source and binary forms, with or without
 * modification, are permitted provided that the following conditions are
 * met:
 *
 *     * Redistributions of source code must retain the above copyright
 * notice, this list of conditions and the following disclaimer.
 *     * Redistributions in binary form must reproduce the above
 * copyright notice, this list of conditions and the following disclaimer
 * in the documentation and/or other materials provided with the
 * distribution.
 *     * Neither the name of Google Inc. nor the names of its
 * contributors may be used to endorse or promote products derived from
 * this software without specific prior written permission.
 *
 * THIS SOFTWARE IS PROVIDED BY THE COPYRIGHT HOLDERS AND CONTRIBUTORS
 * "AS IS" AND ANY EXPRESS OR IMPLIED WARRANTIES, INCLUDING, BUT NOT
 * LIMITED TO, THE IMPLIED WARRANTIES OF MERCHANTABILITY AND FITNESS FOR
 * A PARTICULAR PURPOSE ARE DISCLAIMED. IN NO EVENT SHALL THE COPYRIGHT
 * OWNER OR CONTRIBUTORS BE LIABLE FOR ANY DIRECT, INDIRECT, INCIDENTAL,
 * SPECIAL, EXEMPLARY, OR CONSEQUENTIAL DAMAGES (INCLUDING, BUT NOT
 * LIMITED TO, PROCUREMENT OF SUBSTITUTE GOODS OR SERVICES; LOSS OF USE,
 * DATA, OR PROFITS; OR BUSINESS INTERRUPTION) HOWEVER CAUSED AND ON ANY
 * THEORY OF LIABILITY, WHETHER IN CONTRACT, STRICT LIABILITY, OR TORT
 * (INCLUDING NEGLIGENCE OR OTHERWISE) ARISING IN ANY WAY OUT OF THE USE
 * OF THIS SOFTWARE, EVEN IF ADVISED OF THE POSSIBILITY OF SUCH DAMAGE.
 *
 */

#include <string.h>

#include <grpc/support/alloc.h>
#include <grpc/support/log.h>

#include "src/core/lib/channel/channel_args.h"
#include "src/core/lib/channel/handshaker.h"
#include "src/core/lib/iomgr/timer.h"

//
// grpc_handshaker
//

void grpc_handshaker_init(const grpc_handshaker_vtable* vtable,
                          grpc_handshaker* handshaker) {
  handshaker->vtable = vtable;
}

static void grpc_handshaker_destroy(grpc_exec_ctx* exec_ctx,
                                    grpc_handshaker* handshaker) {
  handshaker->vtable->destroy(exec_ctx, handshaker);
}

static void grpc_handshaker_shutdown(grpc_exec_ctx* exec_ctx,
                                     grpc_handshaker* handshaker) {
  handshaker->vtable->shutdown(exec_ctx, handshaker);
}

static void grpc_handshaker_do_handshake(grpc_exec_ctx* exec_ctx,
                                         grpc_handshaker* handshaker,
                                         grpc_tcp_server_acceptor* acceptor,
                                         grpc_closure* on_handshake_done,
                                         grpc_handshaker_args* args) {
  handshaker->vtable->do_handshake(exec_ctx, handshaker, acceptor,
                                   on_handshake_done, args);
}

//
// grpc_handshake_manager
//

struct grpc_handshake_manager {
  gpr_mu mu;
  gpr_refcount refs;
  // An array of handshakers added via grpc_handshake_manager_add().
  size_t count;
  grpc_handshaker** handshakers;
  // The index of the handshaker to invoke next and closure to invoke it.
  size_t index;
  grpc_closure call_next_handshaker;
  // The acceptor to call the handshakers with.
  grpc_tcp_server_acceptor* acceptor;
  // Deadline timer across all handshakers.
  grpc_timer deadline_timer;
  // The final callback and user_data to invoke after the last handshaker.
  grpc_closure on_handshake_done;
  void* user_data;
<<<<<<< HEAD
=======
  // Handshaker args.
  grpc_handshaker_args args;
>>>>>>> d4d4ce5f
};

grpc_handshake_manager* grpc_handshake_manager_create() {
  grpc_handshake_manager* mgr = gpr_malloc(sizeof(grpc_handshake_manager));
  memset(mgr, 0, sizeof(*mgr));
  gpr_mu_init(&mgr->mu);
  gpr_ref_init(&mgr->refs, 1);
  return mgr;
}

static bool is_power_of_2(size_t n) { return (n & (n - 1)) == 0; }

void grpc_handshake_manager_add(grpc_handshake_manager* mgr,
                                grpc_handshaker* handshaker) {
  gpr_mu_lock(&mgr->mu);
  // To avoid allocating memory for each handshaker we add, we double
  // the number of elements every time we need more.
  size_t realloc_count = 0;
  if (mgr->count == 0) {
    realloc_count = 2;
  } else if (mgr->count >= 2 && is_power_of_2(mgr->count)) {
    realloc_count = mgr->count * 2;
  }
  if (realloc_count > 0) {
    mgr->handshakers =
        gpr_realloc(mgr->handshakers, realloc_count * sizeof(grpc_handshaker*));
  }
  mgr->handshakers[mgr->count++] = handshaker;
  gpr_mu_unlock(&mgr->mu);
}

static void grpc_handshake_manager_unref(grpc_exec_ctx* exec_ctx,
                                         grpc_handshake_manager* mgr) {
  if (gpr_unref(&mgr->refs)) {
    for (size_t i = 0; i < mgr->count; ++i) {
      grpc_handshaker_destroy(exec_ctx, mgr->handshakers[i]);
    }
    gpr_free(mgr->handshakers);
    gpr_mu_destroy(&mgr->mu);
    gpr_free(mgr);
  }
}

void grpc_handshake_manager_destroy(grpc_exec_ctx* exec_ctx,
                                    grpc_handshake_manager* mgr) {
  grpc_handshake_manager_unref(exec_ctx, mgr);
}

void grpc_handshake_manager_shutdown(grpc_exec_ctx* exec_ctx,
                                     grpc_handshake_manager* mgr) {
  gpr_mu_lock(&mgr->mu);
  for (size_t i = 0; i < mgr->count; ++i) {
    grpc_handshaker_shutdown(exec_ctx, mgr->handshakers[i]);
  }
  gpr_mu_unlock(&mgr->mu);
}

static void call_next_handshaker(grpc_exec_ctx* exec_ctx, void* arg,
                                 grpc_error* error);

// Helper function to call either the next handshaker or the
// on_handshake_done callback.
static void call_next_handshaker_locked(grpc_exec_ctx* exec_ctx,
                                        grpc_handshake_manager* mgr,
                                        grpc_handshaker_args* args,
                                        grpc_error* error) {
  GPR_ASSERT(mgr->index <= mgr->count);
  // If we got an error, skip all remaining handshakers and invoke the
  // caller-supplied callback immediately.
  // Otherwise, if this is the last handshaker, then call the on_handshake_done
  // callback instead of chaining back to this function again.
  if (error != GRPC_ERROR_NONE || mgr->index == mgr->count) {
    // Cancel deadline timer, since we're invoking the on_handshake_done
    // callback now.
    grpc_timer_cancel(exec_ctx, &mgr->deadline_timer);
    args->user_data = mgr->user_data;
    grpc_exec_ctx_sched(exec_ctx, &mgr->on_handshake_done,
                        GRPC_ERROR_REF(error), NULL);
    // Since we're invoking the final callback, we won't be coming back
    // to this function, so we can release our reference to the
    // handshake manager.
    grpc_handshake_manager_unref(exec_ctx, mgr);
    return;
  }
  // Call the next handshaker.
  grpc_handshaker_do_handshake(exec_ctx, mgr->handshakers[mgr->index],
                               mgr->acceptor, &mgr->call_next_handshaker, args);
  ++mgr->index;
}

// A function used as the handshaker-done callback when chaining
// handshakers together.
static void call_next_handshaker(grpc_exec_ctx* exec_ctx, void* arg,
                                 grpc_error* error) {
  grpc_handshaker_args* args = arg;
  grpc_handshake_manager* mgr = args->user_data;
  gpr_mu_lock(&mgr->mu);
  call_next_handshaker_locked(exec_ctx, mgr, args, error);
  gpr_mu_unlock(&mgr->mu);
}

// Callback invoked when deadline is exceeded.
static void on_timeout(grpc_exec_ctx* exec_ctx, void* arg, grpc_error* error) {
  grpc_handshake_manager* mgr = arg;
  if (error == GRPC_ERROR_NONE) {  // Timer fired, rather than being cancelled.
    grpc_handshake_manager_shutdown(exec_ctx, mgr);
  }
  grpc_handshake_manager_unref(exec_ctx, mgr);
}

void grpc_handshake_manager_do_handshake(
    grpc_exec_ctx* exec_ctx, grpc_handshake_manager* mgr,
    grpc_endpoint* endpoint, const grpc_channel_args* channel_args,
    gpr_timespec deadline, grpc_tcp_server_acceptor* acceptor,
    grpc_iomgr_cb_func on_handshake_done, void* user_data) {
  // Construct handshaker args.  These will be passed through all
  // handshakers and eventually be freed by the on_handshake_done callback.
<<<<<<< HEAD
  grpc_handshaker_args* args = gpr_malloc(sizeof(*args));
  args->endpoint = endpoint;
  args->args = grpc_channel_args_copy(channel_args);
  args->read_buffer = gpr_malloc(sizeof(*args->read_buffer));
  grpc_slice_buffer_init(args->read_buffer);
=======
  mgr->args.endpoint = endpoint;
  mgr->args.args = grpc_channel_args_copy(channel_args);
  mgr->args.read_buffer = gpr_malloc(sizeof(*mgr->args.read_buffer));
  grpc_slice_buffer_init(mgr->args.read_buffer);
>>>>>>> d4d4ce5f
  // Initialize state needed for calling handshakers.
  gpr_mu_lock(&mgr->mu);
  GPR_ASSERT(mgr->index == 0);
  mgr->acceptor = acceptor;
<<<<<<< HEAD
  grpc_closure_init(&mgr->call_next_handshaker, call_next_handshaker, args);
  grpc_closure_init(&mgr->on_handshake_done, on_handshake_done, args);
=======
  grpc_closure_init(&mgr->call_next_handshaker, call_next_handshaker,
                    &mgr->args);
  grpc_closure_init(&mgr->on_handshake_done, on_handshake_done, &mgr->args);
>>>>>>> d4d4ce5f
  // While chaining between handshakers, we use args->user_data to
  // store a pointer to the handshake manager.  This will be
  // changed to point to the caller-supplied user_data before calling
  // the on_handshake_done callback.
<<<<<<< HEAD
  args->user_data = mgr;
=======
  mgr->args.user_data = mgr;
>>>>>>> d4d4ce5f
  mgr->user_data = user_data;
  // Start deadline timer, which owns a ref.
  gpr_ref(&mgr->refs);
  grpc_timer_init(exec_ctx, &mgr->deadline_timer,
                  gpr_convert_clock_type(deadline, GPR_CLOCK_MONOTONIC),
                  on_timeout, mgr, gpr_now(GPR_CLOCK_MONOTONIC));
  // Start first handshaker, which also owns a ref.
  gpr_ref(&mgr->refs);
<<<<<<< HEAD
  call_next_handshaker_locked(exec_ctx, mgr, args, GRPC_ERROR_NONE);
=======
  call_next_handshaker_locked(exec_ctx, mgr, &mgr->args, GRPC_ERROR_NONE);
>>>>>>> d4d4ce5f
  gpr_mu_unlock(&mgr->mu);
}<|MERGE_RESOLUTION|>--- conflicted
+++ resolved
@@ -88,11 +88,8 @@
   // The final callback and user_data to invoke after the last handshaker.
   grpc_closure on_handshake_done;
   void* user_data;
-<<<<<<< HEAD
-=======
   // Handshaker args.
   grpc_handshaker_args args;
->>>>>>> d4d4ce5f
 };
 
 grpc_handshake_manager* grpc_handshake_manager_create() {
@@ -210,39 +207,22 @@
     grpc_iomgr_cb_func on_handshake_done, void* user_data) {
   // Construct handshaker args.  These will be passed through all
   // handshakers and eventually be freed by the on_handshake_done callback.
-<<<<<<< HEAD
-  grpc_handshaker_args* args = gpr_malloc(sizeof(*args));
-  args->endpoint = endpoint;
-  args->args = grpc_channel_args_copy(channel_args);
-  args->read_buffer = gpr_malloc(sizeof(*args->read_buffer));
-  grpc_slice_buffer_init(args->read_buffer);
-=======
   mgr->args.endpoint = endpoint;
   mgr->args.args = grpc_channel_args_copy(channel_args);
   mgr->args.read_buffer = gpr_malloc(sizeof(*mgr->args.read_buffer));
   grpc_slice_buffer_init(mgr->args.read_buffer);
->>>>>>> d4d4ce5f
   // Initialize state needed for calling handshakers.
   gpr_mu_lock(&mgr->mu);
   GPR_ASSERT(mgr->index == 0);
   mgr->acceptor = acceptor;
-<<<<<<< HEAD
-  grpc_closure_init(&mgr->call_next_handshaker, call_next_handshaker, args);
-  grpc_closure_init(&mgr->on_handshake_done, on_handshake_done, args);
-=======
   grpc_closure_init(&mgr->call_next_handshaker, call_next_handshaker,
                     &mgr->args);
   grpc_closure_init(&mgr->on_handshake_done, on_handshake_done, &mgr->args);
->>>>>>> d4d4ce5f
   // While chaining between handshakers, we use args->user_data to
   // store a pointer to the handshake manager.  This will be
   // changed to point to the caller-supplied user_data before calling
   // the on_handshake_done callback.
-<<<<<<< HEAD
-  args->user_data = mgr;
-=======
   mgr->args.user_data = mgr;
->>>>>>> d4d4ce5f
   mgr->user_data = user_data;
   // Start deadline timer, which owns a ref.
   gpr_ref(&mgr->refs);
@@ -251,10 +231,6 @@
                   on_timeout, mgr, gpr_now(GPR_CLOCK_MONOTONIC));
   // Start first handshaker, which also owns a ref.
   gpr_ref(&mgr->refs);
-<<<<<<< HEAD
-  call_next_handshaker_locked(exec_ctx, mgr, args, GRPC_ERROR_NONE);
-=======
   call_next_handshaker_locked(exec_ctx, mgr, &mgr->args, GRPC_ERROR_NONE);
->>>>>>> d4d4ce5f
   gpr_mu_unlock(&mgr->mu);
 }