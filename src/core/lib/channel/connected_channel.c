/*
 *
 * Copyright 2015, Google Inc.
 * All rights reserved.
 *
 * Redistribution and use in source and binary forms, with or without
 * modification, are permitted provided that the following conditions are
 * met:
 *
 *     * Redistributions of source code must retain the above copyright
 * notice, this list of conditions and the following disclaimer.
 *     * Redistributions in binary form must reproduce the above
 * copyright notice, this list of conditions and the following disclaimer
 * in the documentation and/or other materials provided with the
 * distribution.
 *     * Neither the name of Google Inc. nor the names of its
 * contributors may be used to endorse or promote products derived from
 * this software without specific prior written permission.
 *
 * THIS SOFTWARE IS PROVIDED BY THE COPYRIGHT HOLDERS AND CONTRIBUTORS
 * "AS IS" AND ANY EXPRESS OR IMPLIED WARRANTIES, INCLUDING, BUT NOT
 * LIMITED TO, THE IMPLIED WARRANTIES OF MERCHANTABILITY AND FITNESS FOR
 * A PARTICULAR PURPOSE ARE DISCLAIMED. IN NO EVENT SHALL THE COPYRIGHT
 * OWNER OR CONTRIBUTORS BE LIABLE FOR ANY DIRECT, INDIRECT, INCIDENTAL,
 * SPECIAL, EXEMPLARY, OR CONSEQUENTIAL DAMAGES (INCLUDING, BUT NOT
 * LIMITED TO, PROCUREMENT OF SUBSTITUTE GOODS OR SERVICES; LOSS OF USE,
 * DATA, OR PROFITS; OR BUSINESS INTERRUPTION) HOWEVER CAUSED AND ON ANY
 * THEORY OF LIABILITY, WHETHER IN CONTRACT, STRICT LIABILITY, OR TORT
 * (INCLUDING NEGLIGENCE OR OTHERWISE) ARISING IN ANY WAY OUT OF THE USE
 * OF THIS SOFTWARE, EVEN IF ADVISED OF THE POSSIBILITY OF SUCH DAMAGE.
 *
 */

#include "src/core/lib/channel/connected_channel.h"

#include <stdarg.h>
#include <stdio.h>
#include <string.h>

#include <grpc/byte_buffer.h>
#include <grpc/support/alloc.h>
#include <grpc/support/log.h>
#include <grpc/support/slice_buffer.h>
#include "src/core/lib/profiling/timers.h"
#include "src/core/lib/support/string.h"
#include "src/core/lib/transport/transport.h"

#define MAX_BUFFER_LENGTH 8192

typedef struct connected_channel_channel_data {
  grpc_transport *transport;
} channel_data;

typedef struct connected_channel_call_data { void *unused; } call_data;

/* We perform a small hack to locate transport data alongside the connected
   channel data in call allocations, to allow everything to be pulled in minimal
   cache line requests */
#define TRANSPORT_STREAM_FROM_CALL_DATA(calld) ((grpc_stream *)((calld) + 1))
#define CALL_DATA_FROM_TRANSPORT_STREAM(transport_stream) \
  (((call_data *)(transport_stream)) - 1)

/* Intercept a call operation and either push it directly up or translate it
   into transport stream operations */
static void con_start_transport_stream_op(grpc_exec_ctx *exec_ctx,
                                          grpc_call_element *elem,
                                          grpc_transport_stream_op *op) {
  call_data *calld = elem->call_data;
  channel_data *chand = elem->channel_data;
  GRPC_CALL_LOG_OP(GPR_INFO, elem, op);

  grpc_transport_perform_stream_op(exec_ctx, chand->transport,
                                   TRANSPORT_STREAM_FROM_CALL_DATA(calld), op);
}

static void con_start_transport_op(grpc_exec_ctx *exec_ctx,
                                   grpc_channel_element *elem,
                                   grpc_transport_op *op) {
  channel_data *chand = elem->channel_data;
  grpc_transport_perform_op(exec_ctx, chand->transport, op);
}

/* Constructor for call_data */
static void init_call_elem(grpc_exec_ctx *exec_ctx, grpc_call_element *elem,
                           grpc_call_element_args *args) {
  call_data *calld = elem->call_data;
  channel_data *chand = elem->channel_data;
  int r;

  r = grpc_transport_init_stream(
      exec_ctx, chand->transport, TRANSPORT_STREAM_FROM_CALL_DATA(calld),
      &args->call_stack->refcount, args->server_transport_data);
  GPR_ASSERT(r == 0);
}

static void set_pollset(grpc_exec_ctx *exec_ctx, grpc_call_element *elem,
                        grpc_pollset *pollset) {
  call_data *calld = elem->call_data;
  channel_data *chand = elem->channel_data;
  grpc_transport_set_pollset(exec_ctx, chand->transport,
                             TRANSPORT_STREAM_FROM_CALL_DATA(calld), pollset);
}

/* Destructor for call_data */
static void destroy_call_elem(grpc_exec_ctx *exec_ctx, grpc_call_element *elem,
<<<<<<< HEAD
                              const grpc_call_stats *stats) {
=======
                              void *and_free_memory) {
>>>>>>> 90b4a87d
  call_data *calld = elem->call_data;
  channel_data *chand = elem->channel_data;
  grpc_transport_destroy_stream(exec_ctx, chand->transport,
                                TRANSPORT_STREAM_FROM_CALL_DATA(calld),
                                and_free_memory);
}

/* Constructor for channel_data */
static void init_channel_elem(grpc_exec_ctx *exec_ctx,
                              grpc_channel_element *elem,
                              grpc_channel_element_args *args) {
  channel_data *cd = (channel_data *)elem->channel_data;
  GPR_ASSERT(args->is_last);
  cd->transport = NULL;
}

/* Destructor for channel_data */
static void destroy_channel_elem(grpc_exec_ctx *exec_ctx,
                                 grpc_channel_element *elem) {
  channel_data *cd = (channel_data *)elem->channel_data;
  grpc_transport_destroy(exec_ctx, cd->transport);
}

static char *con_get_peer(grpc_exec_ctx *exec_ctx, grpc_call_element *elem) {
  channel_data *chand = elem->channel_data;
  return grpc_transport_get_peer(exec_ctx, chand->transport);
}

static const grpc_channel_filter connected_channel_filter = {
    con_start_transport_stream_op,
    con_start_transport_op,
    sizeof(call_data),
    init_call_elem,
    set_pollset,
    destroy_call_elem,
    sizeof(channel_data),
    init_channel_elem,
    destroy_channel_elem,
    con_get_peer,
    "connected",
};

static void bind_transport(grpc_channel_stack *channel_stack,
                           grpc_channel_element *elem, void *t) {
  channel_data *cd = (channel_data *)elem->channel_data;
  GPR_ASSERT(elem->filter == &connected_channel_filter);
  GPR_ASSERT(cd->transport == NULL);
  cd->transport = t;

  /* HACK(ctiller): increase call stack size for the channel to make space
     for channel data. We need a cleaner (but performant) way to do this,
     and I'm not sure what that is yet.
     This is only "safe" because call stacks place no additional data after
     the last call element, and the last call element MUST be the connected
     channel. */
  channel_stack->call_stack_size += grpc_transport_stream_size(t);
}

bool grpc_add_connected_filter(grpc_channel_stack_builder *builder,
                               void *arg_must_be_null) {
  GPR_ASSERT(arg_must_be_null == NULL);
  grpc_transport *t = grpc_channel_stack_builder_get_transport(builder);
  GPR_ASSERT(t != NULL);
  return grpc_channel_stack_builder_append_filter(
      builder, &connected_channel_filter, bind_transport, t);
}

grpc_stream *grpc_connected_channel_get_stream(grpc_call_element *elem) {
  call_data *calld = elem->call_data;
  return TRANSPORT_STREAM_FROM_CALL_DATA(calld);
}<|MERGE_RESOLUTION|>--- conflicted
+++ resolved
@@ -103,11 +103,8 @@
 
 /* Destructor for call_data */
 static void destroy_call_elem(grpc_exec_ctx *exec_ctx, grpc_call_element *elem,
-<<<<<<< HEAD
-                              const grpc_call_stats *stats) {
-=======
+                              const grpc_call_stats *stats,
                               void *and_free_memory) {
->>>>>>> 90b4a87d
   call_data *calld = elem->call_data;
   channel_data *chand = elem->channel_data;
   grpc_transport_destroy_stream(exec_ctx, chand->transport,
