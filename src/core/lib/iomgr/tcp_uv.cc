/*
 *
 * Copyright 2016 gRPC authors.
 *
 * Licensed under the Apache License, Version 2.0 (the "License");
 * you may not use this file except in compliance with the License.
 * You may obtain a copy of the License at
 *
 *     http://www.apache.org/licenses/LICENSE-2.0
 *
 * Unless required by applicable law or agreed to in writing, software
 * distributed under the License is distributed on an "AS IS" BASIS,
 * WITHOUT WARRANTIES OR CONDITIONS OF ANY KIND, either express or implied.
 * See the License for the specific language governing permissions and
 * limitations under the License.
 *
 */

#include "src/core/lib/iomgr/port.h"

#ifdef GRPC_UV

#include <limits.h>
#include <string.h>

#include <grpc/slice_buffer.h>

#include <grpc/support/alloc.h>
#include <grpc/support/log.h>
#include <grpc/support/string_util.h>

#include "src/core/lib/iomgr/error.h"
#include "src/core/lib/iomgr/iomgr_uv.h"
#include "src/core/lib/iomgr/network_status_tracker.h"
#include "src/core/lib/iomgr/resource_quota.h"
#include "src/core/lib/iomgr/tcp_uv.h"
#include "src/core/lib/slice/slice_internal.h"
#include "src/core/lib/slice/slice_string_helpers.h"
#include "src/core/lib/support/string.h"

grpc_core::TraceFlag grpc_tcp_trace(false, "tcp");

typedef struct {
  grpc_endpoint base;
  gpr_refcount refcount;

  uv_write_t write_req;
  uv_shutdown_t shutdown_req;

  uv_tcp_t* handle;

  grpc_closure* read_cb;
  grpc_closure* write_cb;

  grpc_slice_buffer* read_slices;
  grpc_slice_buffer* write_slices;
  uv_buf_t* write_buffers;

  grpc_resource_user* resource_user;
  grpc_resource_user_slice_allocator slice_allocator;

  bool shutting_down;

  char* peer_string;
  grpc_pollset* pollset;
} grpc_tcp;

<<<<<<< HEAD
static void tcp_free(grpc_tcp* tcp) {
  grpc_resource_user_unref(tcp->resource_user);
=======
static grpc_error* tcp_annotate_error(grpc_error* src_error, grpc_tcp* tcp) {
  return grpc_error_set_str(
      grpc_error_set_int(
          src_error,
          /* All tcp errors are marked with UNAVAILABLE so that application may
           * choose to retry. */
          GRPC_ERROR_INT_GRPC_STATUS, GRPC_STATUS_UNAVAILABLE),
      GRPC_ERROR_STR_TARGET_ADDRESS,
      grpc_slice_from_copied_string(tcp->peer_string));
}

static void tcp_free(grpc_exec_ctx* exec_ctx, grpc_tcp* tcp) {
  grpc_resource_user_unref(exec_ctx, tcp->resource_user);
>>>>>>> ca8650ad
  gpr_free(tcp->handle);
  gpr_free(tcp->peer_string);
  gpr_free(tcp);
}

#ifndef NDEBUG
#define TCP_UNREF(tcp, reason) tcp_unref((tcp), (reason), __FILE__, __LINE__)
#define TCP_REF(tcp, reason) tcp_ref((tcp), (reason), __FILE__, __LINE__)
static void tcp_unref(grpc_tcp* tcp, const char* reason, const char* file,
                      int line) {
  if (grpc_tcp_trace.enabled()) {
    gpr_atm val = gpr_atm_no_barrier_load(&tcp->refcount.count);
    gpr_log(file, line, GPR_LOG_SEVERITY_DEBUG,
            "TCP unref %p : %s %" PRIdPTR " -> %" PRIdPTR, tcp, reason, val,
            val - 1);
  }
  if (gpr_unref(&tcp->refcount)) {
    tcp_free(tcp);
  }
}

static void tcp_ref(grpc_tcp* tcp, const char* reason, const char* file,
                    int line) {
  if (grpc_tcp_trace.enabled()) {
    gpr_atm val = gpr_atm_no_barrier_load(&tcp->refcount.count);
    gpr_log(file, line, GPR_LOG_SEVERITY_DEBUG,
            "TCP   ref %p : %s %" PRIdPTR " -> %" PRIdPTR, tcp, reason, val,
            val + 1);
  }
  gpr_ref(&tcp->refcount);
}
#else
#define TCP_UNREF(tcp, reason) tcp_unref((tcp))
#define TCP_REF(tcp, reason) tcp_ref((tcp))
static void tcp_unref(grpc_tcp* tcp) {
  if (gpr_unref(&tcp->refcount)) {
    tcp_free(tcp);
  }
}

static void tcp_ref(grpc_tcp* tcp) { gpr_ref(&tcp->refcount); }
#endif

static void uv_close_callback(uv_handle_t* handle) {
  grpc_core::ExecCtx exec_ctx;
  grpc_tcp* tcp = (grpc_tcp*)handle->data;
  TCP_UNREF(tcp, "destroy");
}

static void alloc_uv_buf(uv_handle_t* handle, size_t suggested_size,
                         uv_buf_t* buf) {
  grpc_core::ExecCtx exec_ctx;
  grpc_tcp* tcp = (grpc_tcp*)handle->data;
  (void)suggested_size;
  /* Before calling uv_read_start, we allocate a buffer with exactly one slice
   * to tcp->read_slices and wait for the callback indicating that the
   * allocation was successful. So slices[0] should always exist here */
  buf->base = (char*)GRPC_SLICE_START_PTR(tcp->read_slices->slices[0]);
  buf->len = GRPC_SLICE_LENGTH(tcp->read_slices->slices[0]);
}

static void call_read_cb(grpc_tcp* tcp, grpc_error* error) {
  grpc_closure* cb = tcp->read_cb;
  if (grpc_tcp_trace.enabled()) {
    gpr_log(GPR_DEBUG, "TCP:%p call_cb %p %p:%p", tcp, cb, cb->cb, cb->cb_arg);
    size_t i;
    const char* str = grpc_error_string(error);
    gpr_log(GPR_DEBUG, "read: error=%s", str);

    for (i = 0; i < tcp->read_slices->count; i++) {
      char* dump = grpc_dump_slice(tcp->read_slices->slices[i],
                                   GPR_DUMP_HEX | GPR_DUMP_ASCII);
      gpr_log(GPR_DEBUG, "READ %p (peer=%s): %s", tcp, tcp->peer_string, dump);
      gpr_free(dump);
    }
  }
  tcp->read_slices = NULL;
  tcp->read_cb = NULL;
  GRPC_CLOSURE_RUN(cb, error);
}

static void read_callback(uv_stream_t* stream, ssize_t nread,
                          const uv_buf_t* buf) {
  grpc_error* error;
  grpc_core::ExecCtx exec_ctx;
  grpc_tcp* tcp = (grpc_tcp*)stream->data;
  grpc_slice_buffer garbage;
  if (nread == 0) {
    // Nothing happened. Wait for the next callback
    return;
  }
  TCP_UNREF(tcp, "read");
  // TODO(murgatroid99): figure out what the return value here means
  uv_read_stop(stream);
  if (nread == UV_EOF) {
<<<<<<< HEAD
    error = GRPC_ERROR_CREATE_FROM_STATIC_STRING("EOF");
    grpc_slice_buffer_reset_and_unref_internal(tcp->read_slices);
=======
    error =
        tcp_annotate_error(GRPC_ERROR_CREATE_FROM_STATIC_STRING("EOF"), tcp);
    grpc_slice_buffer_reset_and_unref_internal(&exec_ctx, tcp->read_slices);
>>>>>>> ca8650ad
  } else if (nread > 0) {
    // Successful read
    error = GRPC_ERROR_NONE;
    if ((size_t)nread < tcp->read_slices->length) {
      /* TODO(murgatroid99): Instead of discarding the unused part of the read
       * buffer, reuse it as the next read buffer. */
      grpc_slice_buffer_init(&garbage);
      grpc_slice_buffer_trim_end(
          tcp->read_slices, tcp->read_slices->length - (size_t)nread, &garbage);
      grpc_slice_buffer_reset_and_unref_internal(&garbage);
    }
  } else {
    // nread < 0: Error
<<<<<<< HEAD
    error = GRPC_ERROR_CREATE_FROM_STATIC_STRING("TCP Read failed");
    grpc_slice_buffer_reset_and_unref_internal(tcp->read_slices);
=======
    error = tcp_annotate_error(
        GRPC_ERROR_CREATE_FROM_STATIC_STRING("TCP Read failed"), tcp);
    grpc_slice_buffer_reset_and_unref_internal(&exec_ctx, tcp->read_slices);
>>>>>>> ca8650ad
  }
  call_read_cb(tcp, error);
}

static void tcp_read_allocation_done(void* tcpp, grpc_error* error) {
  int status;
  grpc_tcp* tcp = (grpc_tcp*)tcpp;
  if (grpc_tcp_trace.enabled()) {
    gpr_log(GPR_DEBUG, "TCP:%p read_allocation_done: %s", tcp,
            grpc_error_string(error));
  }
  if (error == GRPC_ERROR_NONE) {
    status =
        uv_read_start((uv_stream_t*)tcp->handle, alloc_uv_buf, read_callback);
    if (status != 0) {
      error = tcp_annotate_error(
          GRPC_ERROR_CREATE_FROM_STATIC_STRING("TCP Read failed at start"),
          tcp);
      error = grpc_error_set_str(
          error, GRPC_ERROR_STR_OS_ERROR,
          grpc_slice_from_static_string(uv_strerror(status)));
    }
  }
  if (error != GRPC_ERROR_NONE) {
    grpc_slice_buffer_reset_and_unref_internal(tcp->read_slices);
    call_read_cb(tcp, GRPC_ERROR_REF(error));
    TCP_UNREF(tcp, "read");
  }
  if (grpc_tcp_trace.enabled()) {
    const char* str = grpc_error_string(error);
    gpr_log(GPR_DEBUG, "Initiating read on %p: error=%s", tcp, str);
  }
}

static void uv_endpoint_read(grpc_endpoint* ep, grpc_slice_buffer* read_slices,
                             grpc_closure* cb) {
  grpc_tcp* tcp = (grpc_tcp*)ep;
  GRPC_UV_ASSERT_SAME_THREAD();
  GPR_ASSERT(tcp->read_cb == NULL);
  tcp->read_cb = cb;
  tcp->read_slices = read_slices;
  grpc_slice_buffer_reset_and_unref_internal(read_slices);
  TCP_REF(tcp, "read");
  grpc_resource_user_alloc_slices(&tcp->slice_allocator,
                                  GRPC_TCP_DEFAULT_READ_SLICE_SIZE, 1,
                                  tcp->read_slices);
}

static void write_callback(uv_write_t* req, int status) {
  grpc_tcp* tcp = (grpc_tcp*)req->data;
  grpc_error* error;
  grpc_core::ExecCtx exec_ctx;
  grpc_closure* cb = tcp->write_cb;
  tcp->write_cb = NULL;
  TCP_UNREF(tcp, "write");
  if (status == 0) {
    error = GRPC_ERROR_NONE;
  } else {
    error = tcp_annotate_error(
        GRPC_ERROR_CREATE_FROM_STATIC_STRING("TCP Write failed"), tcp);
  }
  if (grpc_tcp_trace.enabled()) {
    const char* str = grpc_error_string(error);
    gpr_log(GPR_DEBUG, "write complete on %p: error=%s", tcp, str);
  }
  gpr_free(tcp->write_buffers);
  GRPC_CLOSURE_SCHED(cb, error);
}

static void uv_endpoint_write(grpc_endpoint* ep,
                              grpc_slice_buffer* write_slices,
                              grpc_closure* cb) {
  grpc_tcp* tcp = (grpc_tcp*)ep;
  uv_buf_t* buffers;
  unsigned int buffer_count;
  unsigned int i;
  grpc_slice* slice;
  uv_write_t* write_req;
  GRPC_UV_ASSERT_SAME_THREAD();

  if (grpc_tcp_trace.enabled()) {
    size_t j;

    for (j = 0; j < write_slices->count; j++) {
      char* data = grpc_dump_slice(write_slices->slices[j],
                                   GPR_DUMP_HEX | GPR_DUMP_ASCII);
      gpr_log(GPR_DEBUG, "WRITE %p (peer=%s): %s", tcp, tcp->peer_string, data);
      gpr_free(data);
    }
  }

  if (tcp->shutting_down) {
<<<<<<< HEAD
    GRPC_CLOSURE_SCHED(cb, GRPC_ERROR_CREATE_FROM_STATIC_STRING(
                               "TCP socket is shutting down"));
=======
    GRPC_CLOSURE_SCHED(exec_ctx, cb,
                       tcp_annotate_error(GRPC_ERROR_CREATE_FROM_STATIC_STRING(
                                              "TCP socket is shutting down"),
                                          tcp));
>>>>>>> ca8650ad
    return;
  }

  GPR_ASSERT(tcp->write_cb == NULL);
  tcp->write_slices = write_slices;
  GPR_ASSERT(tcp->write_slices->count <= UINT_MAX);
  if (tcp->write_slices->count == 0) {
    // No slices means we don't have to do anything,
    // and libuv doesn't like empty writes
    GRPC_CLOSURE_SCHED(cb, GRPC_ERROR_NONE);
    return;
  }

  tcp->write_cb = cb;
  buffer_count = (unsigned int)tcp->write_slices->count;
  buffers = (uv_buf_t*)gpr_malloc(sizeof(uv_buf_t) * buffer_count);
  for (i = 0; i < buffer_count; i++) {
    slice = &tcp->write_slices->slices[i];
    buffers[i].base = (char*)GRPC_SLICE_START_PTR(*slice);
    buffers[i].len = GRPC_SLICE_LENGTH(*slice);
  }
  tcp->write_buffers = buffers;
  write_req = &tcp->write_req;
  write_req->data = tcp;
  TCP_REF(tcp, "write");
  // TODO(murgatroid99): figure out what the return value here means
  uv_write(write_req, (uv_stream_t*)tcp->handle, buffers, buffer_count,
           write_callback);
}

static void uv_add_to_pollset(grpc_endpoint* ep, grpc_pollset* pollset) {
  // No-op. We're ignoring pollsets currently
  (void)ep;
  (void)pollset;
  grpc_tcp* tcp = (grpc_tcp*)ep;
  tcp->pollset = pollset;
}

static void uv_add_to_pollset_set(grpc_endpoint* ep,
                                  grpc_pollset_set* pollset) {
  // No-op. We're ignoring pollsets currently
  (void)ep;
  (void)pollset;
}

static void uv_delete_from_pollset_set(grpc_endpoint* ep,
                                       grpc_pollset_set* pollset) {
  // No-op. We're ignoring pollsets currently
  (void)ep;
  (void)pollset;
}

static void shutdown_callback(uv_shutdown_t* req, int status) {}

static void uv_endpoint_shutdown(grpc_endpoint* ep, grpc_error* why) {
  grpc_tcp* tcp = (grpc_tcp*)ep;
  if (!tcp->shutting_down) {
    if (grpc_tcp_trace.enabled()) {
      const char* str = grpc_error_string(why);
      gpr_log(GPR_DEBUG, "TCP %p shutdown why=%s", tcp->handle, str);
    }
    tcp->shutting_down = true;
    uv_shutdown_t* req = &tcp->shutdown_req;
    uv_shutdown(req, (uv_stream_t*)tcp->handle, shutdown_callback);
    grpc_resource_user_shutdown(tcp->resource_user);
  }
  GRPC_ERROR_UNREF(why);
}

static void uv_destroy(grpc_endpoint* ep) {
  grpc_network_status_unregister_endpoint(ep);
  grpc_tcp* tcp = (grpc_tcp*)ep;
  uv_close((uv_handle_t*)tcp->handle, uv_close_callback);
}

static char* uv_get_peer(grpc_endpoint* ep) {
  grpc_tcp* tcp = (grpc_tcp*)ep;
  return gpr_strdup(tcp->peer_string);
}

static grpc_resource_user* uv_get_resource_user(grpc_endpoint* ep) {
  grpc_tcp* tcp = (grpc_tcp*)ep;
  return tcp->resource_user;
}

static int uv_get_fd(grpc_endpoint* ep) { return -1; }

static grpc_endpoint_vtable vtable = {uv_endpoint_read,
                                      uv_endpoint_write,
                                      uv_add_to_pollset,
                                      uv_add_to_pollset_set,
                                      uv_delete_from_pollset_set,
                                      uv_endpoint_shutdown,
                                      uv_destroy,
                                      uv_get_resource_user,
                                      uv_get_peer,
                                      uv_get_fd};

grpc_endpoint* grpc_tcp_create(uv_tcp_t* handle,
                               grpc_resource_quota* resource_quota,
                               char* peer_string) {
  grpc_tcp* tcp = (grpc_tcp*)gpr_malloc(sizeof(grpc_tcp));
  grpc_core::ExecCtx exec_ctx;

  if (grpc_tcp_trace.enabled()) {
    gpr_log(GPR_DEBUG, "Creating TCP endpoint %p", tcp);
  }

  /* Disable Nagle's Algorithm */
  uv_tcp_nodelay(handle, 1);

  memset(tcp, 0, sizeof(grpc_tcp));
  tcp->base.vtable = &vtable;
  tcp->handle = handle;
  handle->data = tcp;
  gpr_ref_init(&tcp->refcount, 1);
  tcp->peer_string = gpr_strdup(peer_string);
  tcp->shutting_down = false;
  tcp->read_slices = NULL;
  tcp->resource_user = grpc_resource_user_create(resource_quota, peer_string);
  grpc_resource_user_slice_allocator_init(
      &tcp->slice_allocator, tcp->resource_user, tcp_read_allocation_done, tcp);
  /* Tell network status tracking code about the new endpoint */
  grpc_network_status_register_endpoint(&tcp->base);

#ifndef GRPC_UV_TCP_HOLD_LOOP
  uv_unref((uv_handle_t*)handle);
#endif

  return &tcp->base;
}

#endif /* GRPC_UV */<|MERGE_RESOLUTION|>--- conflicted
+++ resolved
@@ -65,10 +65,6 @@
   grpc_pollset* pollset;
 } grpc_tcp;
 
-<<<<<<< HEAD
-static void tcp_free(grpc_tcp* tcp) {
-  grpc_resource_user_unref(tcp->resource_user);
-=======
 static grpc_error* tcp_annotate_error(grpc_error* src_error, grpc_tcp* tcp) {
   return grpc_error_set_str(
       grpc_error_set_int(
@@ -81,8 +77,7 @@
 }
 
 static void tcp_free(grpc_exec_ctx* exec_ctx, grpc_tcp* tcp) {
-  grpc_resource_user_unref(exec_ctx, tcp->resource_user);
->>>>>>> ca8650ad
+  grpc_resource_user_unref(tcp->resource_user);
   gpr_free(tcp->handle);
   gpr_free(tcp->peer_string);
   gpr_free(tcp);
@@ -178,14 +173,9 @@
   // TODO(murgatroid99): figure out what the return value here means
   uv_read_stop(stream);
   if (nread == UV_EOF) {
-<<<<<<< HEAD
-    error = GRPC_ERROR_CREATE_FROM_STATIC_STRING("EOF");
-    grpc_slice_buffer_reset_and_unref_internal(tcp->read_slices);
-=======
     error =
         tcp_annotate_error(GRPC_ERROR_CREATE_FROM_STATIC_STRING("EOF"), tcp);
-    grpc_slice_buffer_reset_and_unref_internal(&exec_ctx, tcp->read_slices);
->>>>>>> ca8650ad
+    grpc_slice_buffer_reset_and_unref_internal(tcp->read_slices);
   } else if (nread > 0) {
     // Successful read
     error = GRPC_ERROR_NONE;
@@ -199,14 +189,9 @@
     }
   } else {
     // nread < 0: Error
-<<<<<<< HEAD
-    error = GRPC_ERROR_CREATE_FROM_STATIC_STRING("TCP Read failed");
-    grpc_slice_buffer_reset_and_unref_internal(tcp->read_slices);
-=======
     error = tcp_annotate_error(
         GRPC_ERROR_CREATE_FROM_STATIC_STRING("TCP Read failed"), tcp);
-    grpc_slice_buffer_reset_and_unref_internal(&exec_ctx, tcp->read_slices);
->>>>>>> ca8650ad
+    grpc_slice_buffer_reset_and_unref_internal(tcp->read_slices);
   }
   call_read_cb(tcp, error);
 }
@@ -299,15 +284,10 @@
   }
 
   if (tcp->shutting_down) {
-<<<<<<< HEAD
-    GRPC_CLOSURE_SCHED(cb, GRPC_ERROR_CREATE_FROM_STATIC_STRING(
-                               "TCP socket is shutting down"));
-=======
-    GRPC_CLOSURE_SCHED(exec_ctx, cb,
+    GRPC_CLOSURE_SCHED(cb,
                        tcp_annotate_error(GRPC_ERROR_CREATE_FROM_STATIC_STRING(
                                               "TCP socket is shutting down"),
                                           tcp));
->>>>>>> ca8650ad
     return;
   }
 
