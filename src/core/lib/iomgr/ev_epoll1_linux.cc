--- conflicted
+++ resolved
@@ -384,14 +384,10 @@
     if (!releasing_fd) {
       shutdown(fd->fd, SHUT_RDWR);
     } else {
-<<<<<<< HEAD
-      if (epoll_ctl(g_epoll_set.epfd, EPOLL_CTL_DEL, fd->fd, nullptr) != 0) {
-=======
       /* we need a dummy event for earlier linux versions. */
       epoll_event dummy_event;
       if (epoll_ctl(g_epoll_set.epfd, EPOLL_CTL_DEL, fd->fd, &dummy_event) !=
           0) {
->>>>>>> e9672bfb
         gpr_log(GPR_ERROR, "epoll_ctl failed: %s", strerror(errno));
       }
     }
