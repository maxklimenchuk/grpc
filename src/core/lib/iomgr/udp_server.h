--- conflicted
+++ resolved
@@ -35,43 +35,22 @@
 typedef struct grpc_udp_server grpc_udp_server;
 
 /* Called when data is available to read from the socket. */
-<<<<<<< HEAD
-typedef void (*grpc_udp_server_read_cb)(grpc_fd *emfd, void *user_data);
+typedef void (*grpc_udp_server_read_cb)(grpc_fd* emfd, void* user_data);
 
 /* Called when the socket is writeable. */
-typedef void (*grpc_udp_server_write_cb)(grpc_fd *emfd, void *user_data);
+typedef void (*grpc_udp_server_write_cb)(grpc_fd* emfd, void* user_data);
 
 /* Called when the grpc_fd is about to be orphaned (and the FD closed). */
-typedef void (*grpc_udp_server_orphan_cb)(grpc_fd *emfd,
-                                          grpc_closure *shutdown_fd_callback,
-                                          void *user_data);
-=======
-typedef void (*grpc_udp_server_read_cb)(grpc_exec_ctx* exec_ctx, grpc_fd* emfd,
-                                        void* user_data);
-
-/* Called when the socket is writeable. */
-typedef void (*grpc_udp_server_write_cb)(grpc_exec_ctx* exec_ctx, grpc_fd* emfd,
-                                         void* user_data);
-
-/* Called when the grpc_fd is about to be orphaned (and the FD closed). */
-typedef void (*grpc_udp_server_orphan_cb)(grpc_exec_ctx* exec_ctx,
-                                          grpc_fd* emfd,
+typedef void (*grpc_udp_server_orphan_cb)(grpc_fd* emfd,
                                           grpc_closure* shutdown_fd_callback,
                                           void* user_data);
->>>>>>> d9da7387
 
 /* Create a server, initially not bound to any ports */
 grpc_udp_server* grpc_udp_server_create(const grpc_channel_args* args);
 
 /* Start listening to bound ports. user_data is passed to callbacks. */
-<<<<<<< HEAD
-void grpc_udp_server_start(grpc_udp_server *udp_server, grpc_pollset **pollsets,
-                           size_t pollset_count, void *user_data);
-=======
-void grpc_udp_server_start(grpc_exec_ctx* exec_ctx, grpc_udp_server* udp_server,
-                           grpc_pollset** pollsets, size_t pollset_count,
-                           void* user_data);
->>>>>>> d9da7387
+void grpc_udp_server_start(grpc_udp_server* udp_server, grpc_pollset** pollsets,
+                           size_t pollset_count, void* user_data);
 
 int grpc_udp_server_get_fd(grpc_udp_server* s, unsigned port_index);
 
@@ -91,12 +70,7 @@
                              grpc_udp_server_write_cb write_cb,
                              grpc_udp_server_orphan_cb orphan_cb);
 
-<<<<<<< HEAD
-void grpc_udp_server_destroy(grpc_udp_server *server, grpc_closure *on_done);
-=======
-void grpc_udp_server_destroy(grpc_exec_ctx* exec_ctx, grpc_udp_server* server,
-                             grpc_closure* on_done);
->>>>>>> d9da7387
+void grpc_udp_server_destroy(grpc_udp_server* server, grpc_closure* on_done);
 
 #ifdef __cplusplus
 }
