--- conflicted
+++ resolved
@@ -1732,13 +1732,7 @@
  * NULL */
 const grpc_event_engine_vtable* grpc_init_epollsig_linux(
     bool explicit_request) {
-<<<<<<< HEAD
-  gpr_log(GPR_ERROR,
-          "Skipping epollsig because GRPC_LINUX_EPOLL is not defined.");
   return nullptr;
-=======
-  return NULL;
->>>>>>> f526a216
 }
 #endif /* defined(GRPC_POSIX_SOCKET) */
 
