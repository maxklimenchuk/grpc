--- conflicted
+++ resolved
@@ -25,17 +25,7 @@
 
 #include "src/core/lib/iomgr/exec_ctx.h"
 
-<<<<<<< HEAD
-#ifndef NDEBUG
-extern grpc_tracer_flag grpc_trace_fd_refcount;
-#endif
-=======
-#ifdef __cplusplus
-extern "C" {
-#endif
-
 extern grpc_core::DebugOnlyTraceFlag grpc_trace_fd_refcount;
->>>>>>> 9addd2ee
 
 /* A grpc_pollset is a set of file descriptors that a higher level item is
    interested in. For example:
