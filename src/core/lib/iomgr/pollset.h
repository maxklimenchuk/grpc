--- conflicted
+++ resolved
@@ -48,14 +48,8 @@
 void grpc_pollset_init(grpc_pollset* pollset, gpr_mu** mu);
 /* Begin shutting down the pollset, and call closure when done.
  * pollset's mutex must be held */
-<<<<<<< HEAD
-void grpc_pollset_shutdown(grpc_pollset *pollset, grpc_closure *closure);
-void grpc_pollset_destroy(grpc_pollset *pollset);
-=======
-void grpc_pollset_shutdown(grpc_exec_ctx* exec_ctx, grpc_pollset* pollset,
-                           grpc_closure* closure);
-void grpc_pollset_destroy(grpc_exec_ctx* exec_ctx, grpc_pollset* pollset);
->>>>>>> d9da7387
+void grpc_pollset_shutdown(grpc_pollset* pollset, grpc_closure* closure);
+void grpc_pollset_destroy(grpc_pollset* pollset);
 
 /* Do some work on a pollset.
    May involve invoking asynchronous callbacks, or actually polling file
@@ -79,24 +73,14 @@
    May call grpc_closure_list_run on grpc_closure_list, without holding the
    pollset
    lock */
-<<<<<<< HEAD
-grpc_error *grpc_pollset_work(grpc_pollset *pollset,
-                              grpc_pollset_worker **worker,
-=======
-grpc_error* grpc_pollset_work(grpc_exec_ctx* exec_ctx, grpc_pollset* pollset,
+grpc_error* grpc_pollset_work(grpc_pollset* pollset,
                               grpc_pollset_worker** worker,
->>>>>>> d9da7387
                               grpc_millis deadline) GRPC_MUST_USE_RESULT;
 
 /* Break one polling thread out of polling work for this pollset.
    If specific_worker is non-NULL, then kick that worker. */
-<<<<<<< HEAD
-grpc_error *grpc_pollset_kick(grpc_pollset *pollset,
-                              grpc_pollset_worker *specific_worker)
-=======
-grpc_error* grpc_pollset_kick(grpc_exec_ctx* exec_ctx, grpc_pollset* pollset,
+grpc_error* grpc_pollset_kick(grpc_pollset* pollset,
                               grpc_pollset_worker* specific_worker)
->>>>>>> d9da7387
     GRPC_MUST_USE_RESULT;
 
 #ifdef __cplusplus
