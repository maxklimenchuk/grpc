/*
 *
 * Copyright 2015, Google Inc.
 * All rights reserved.
 *
 * Redistribution and use in source and binary forms, with or without
 * modification, are permitted provided that the following conditions are
 * met:
 *
 *     * Redistributions of source code must retain the above copyright
 * notice, this list of conditions and the following disclaimer.
 *     * Redistributions in binary form must reproduce the above
 * copyright notice, this list of conditions and the following disclaimer
 * in the documentation and/or other materials provided with the
 * distribution.
 *     * Neither the name of Google Inc. nor the names of its
 * contributors may be used to endorse or promote products derived from
 * this software without specific prior written permission.
 *
 * THIS SOFTWARE IS PROVIDED BY THE COPYRIGHT HOLDERS AND CONTRIBUTORS
 * "AS IS" AND ANY EXPRESS OR IMPLIED WARRANTIES, INCLUDING, BUT NOT
 * LIMITED TO, THE IMPLIED WARRANTIES OF MERCHANTABILITY AND FITNESS FOR
 * A PARTICULAR PURPOSE ARE DISCLAIMED. IN NO EVENT SHALL THE COPYRIGHT
 * OWNER OR CONTRIBUTORS BE LIABLE FOR ANY DIRECT, INDIRECT, INCIDENTAL,
 * SPECIAL, EXEMPLARY, OR CONSEQUENTIAL DAMAGES (INCLUDING, BUT NOT
 * LIMITED TO, PROCUREMENT OF SUBSTITUTE GOODS OR SERVICES; LOSS OF USE,
 * DATA, OR PROFITS; OR BUSINESS INTERRUPTION) HOWEVER CAUSED AND ON ANY
 * THEORY OF LIABILITY, WHETHER IN CONTRACT, STRICT LIABILITY, OR TORT
 * (INCLUDING NEGLIGENCE OR OTHERWISE) ARISING IN ANY WAY OUT OF THE USE
 * OF THIS SOFTWARE, EVEN IF ADVISED OF THE POSSIBILITY OF SUCH DAMAGE.
 *
 */

#include "src/core/transport/chttp2/frame_data.h"

#include <string.h>

<<<<<<< HEAD
=======
#include "src/core/transport/chttp2/internal.h"
#include "src/core/support/string.h"
>>>>>>> f8c63562
#include <grpc/support/alloc.h>
#include <grpc/support/log.h>
#include <grpc/support/useful.h>

#include "src/core/support/string.h"
#include "src/core/transport/stream_op.h"
#include "src/core/transport/transport.h"

grpc_chttp2_parse_error grpc_chttp2_data_parser_init(
    grpc_chttp2_data_parser *parser) {
  parser->state = GRPC_CHTTP2_DATA_FH_0;
  grpc_sopb_init(&parser->incoming_sopb);
  return GRPC_CHTTP2_PARSE_OK;
}

void grpc_chttp2_data_parser_destroy(grpc_chttp2_data_parser *parser) {
  grpc_sopb_destroy(&parser->incoming_sopb);
}

grpc_chttp2_parse_error grpc_chttp2_data_parser_begin_frame(
    grpc_chttp2_data_parser *parser, gpr_uint8 flags) {
  if (flags & ~GRPC_CHTTP2_DATA_FLAG_END_STREAM) {
    gpr_log(GPR_ERROR, "unsupported data flags: 0x%02x", flags);
    return GRPC_CHTTP2_STREAM_ERROR;
  }

  if (flags & GRPC_CHTTP2_DATA_FLAG_END_STREAM) {
    parser->is_last_frame = 1;
  } else {
    parser->is_last_frame = 0;
  }

  return GRPC_CHTTP2_PARSE_OK;
}

grpc_chttp2_parse_error grpc_chttp2_data_parser_parse(
    void *parser, grpc_chttp2_transport_parsing *transport_parsing,
    grpc_chttp2_stream_parsing *stream_parsing, gpr_slice slice, int is_last) {
  gpr_uint8 *const beg = GPR_SLICE_START_PTR(slice);
  gpr_uint8 *const end = GPR_SLICE_END_PTR(slice);
  gpr_uint8 *cur = beg;
  grpc_chttp2_data_parser *p = parser;
  gpr_uint32 message_flags = 0;

  if (is_last && p->is_last_frame) {
    stream_parsing->received_close = 1;
  }

  if (cur == end) {
    return GRPC_CHTTP2_PARSE_OK;
  }

  switch (p->state) {
  fh_0:
    case GRPC_CHTTP2_DATA_FH_0:
      p->frame_type = *cur;
      if (++cur == end) {
        p->state = GRPC_CHTTP2_DATA_FH_1;
        return GRPC_CHTTP2_PARSE_OK;
      }
      switch (p->frame_type) {
        case 0:
          break;
        case 1:
          p->is_frame_compressed = 1;  /* GPR_TRUE */
          break;
        default:
          gpr_log(GPR_ERROR, "Bad GRPC frame type 0x%02x", p->frame_type);
          return GRPC_CHTTP2_STREAM_ERROR;
      }
    /* fallthrough */
    case GRPC_CHTTP2_DATA_FH_1:
      p->frame_size = ((gpr_uint32)*cur) << 24;
      if (++cur == end) {
        p->state = GRPC_CHTTP2_DATA_FH_2;
        return GRPC_CHTTP2_PARSE_OK;
      }
    /* fallthrough */
    case GRPC_CHTTP2_DATA_FH_2:
      p->frame_size |= ((gpr_uint32)*cur) << 16;
      if (++cur == end) {
        p->state = GRPC_CHTTP2_DATA_FH_3;
        return GRPC_CHTTP2_PARSE_OK;
      }
    /* fallthrough */
    case GRPC_CHTTP2_DATA_FH_3:
      p->frame_size |= ((gpr_uint32)*cur) << 8;
      if (++cur == end) {
        p->state = GRPC_CHTTP2_DATA_FH_4;
        return GRPC_CHTTP2_PARSE_OK;
      }
    /* fallthrough */
    case GRPC_CHTTP2_DATA_FH_4:
      p->frame_size |= ((gpr_uint32)*cur);
      p->state = GRPC_CHTTP2_DATA_FRAME;
      ++cur;
<<<<<<< HEAD
      state->need_flush_reads = 1;
      if (p->is_frame_compressed) {
        message_flags |= GRPC_WRITE_INTERNAL_COMPRESS;
      }
      grpc_sopb_add_begin_message(&p->incoming_sopb, p->frame_size,
                                  message_flags);
=======
      grpc_sopb_add_begin_message(&p->incoming_sopb, p->frame_size, 0);
>>>>>>> f8c63562
    /* fallthrough */
    case GRPC_CHTTP2_DATA_FRAME:
      if (cur == end) {
        grpc_chttp2_list_add_parsing_seen_stream(transport_parsing,
                                                 stream_parsing);
        return GRPC_CHTTP2_PARSE_OK;
      }
      grpc_chttp2_list_add_parsing_seen_stream(transport_parsing,
                                               stream_parsing);
      if ((gpr_uint32)(end - cur) == p->frame_size) {
        grpc_sopb_add_slice(&p->incoming_sopb,
                            gpr_slice_sub(slice, cur - beg, end - beg));
        p->state = GRPC_CHTTP2_DATA_FH_0;
        return GRPC_CHTTP2_PARSE_OK;
      } else if ((gpr_uint32)(end - cur) > p->frame_size) {
        grpc_sopb_add_slice(
            &p->incoming_sopb,
            gpr_slice_sub(slice, cur - beg, cur + p->frame_size - beg));
        cur += p->frame_size;
        goto fh_0; /* loop */
      } else {
        grpc_sopb_add_slice(&p->incoming_sopb,
                            gpr_slice_sub(slice, cur - beg, end - beg));
        p->frame_size -= (end - cur);
        return GRPC_CHTTP2_PARSE_OK;
      }
  }

  gpr_log(GPR_ERROR, "should never reach here");
  abort();
  return GRPC_CHTTP2_CONNECTION_ERROR;
}<|MERGE_RESOLUTION|>--- conflicted
+++ resolved
@@ -35,17 +35,11 @@
 
 #include <string.h>
 
-<<<<<<< HEAD
-=======
 #include "src/core/transport/chttp2/internal.h"
 #include "src/core/support/string.h"
->>>>>>> f8c63562
 #include <grpc/support/alloc.h>
 #include <grpc/support/log.h>
 #include <grpc/support/useful.h>
-
-#include "src/core/support/string.h"
-#include "src/core/transport/stream_op.h"
 #include "src/core/transport/transport.h"
 
 grpc_chttp2_parse_error grpc_chttp2_data_parser_init(
@@ -136,16 +130,11 @@
       p->frame_size |= ((gpr_uint32)*cur);
       p->state = GRPC_CHTTP2_DATA_FRAME;
       ++cur;
-<<<<<<< HEAD
-      state->need_flush_reads = 1;
       if (p->is_frame_compressed) {
         message_flags |= GRPC_WRITE_INTERNAL_COMPRESS;
       }
       grpc_sopb_add_begin_message(&p->incoming_sopb, p->frame_size,
                                   message_flags);
-=======
-      grpc_sopb_add_begin_message(&p->incoming_sopb, p->frame_size, 0);
->>>>>>> f8c63562
     /* fallthrough */
     case GRPC_CHTTP2_DATA_FRAME:
       if (cur == end) {
