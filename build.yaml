--- conflicted
+++ resolved
@@ -7,11 +7,7 @@
   '#3': Use "-preN" suffixes to identify pre-release versions
   '#4': Per-language overrides are possible with (eg) ruby_version tag here
   '#5': See the expand_version.py for all the quirks here
-<<<<<<< HEAD
   version: 1.1.0-dev
-=======
-  version: 1.0.1-pre1
->>>>>>> bbc20b59
 filegroups:
 - name: census
   public_headers:
