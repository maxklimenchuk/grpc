--- conflicted
+++ resolved
@@ -1677,7 +1677,6 @@
   - grpc_test_util
   - grpc
   - gpr
-<<<<<<< HEAD
 - name: bm_callback_test_service_impl
   build: test
   language: c++
@@ -1696,7 +1695,6 @@
   - gpr
   - grpc++_test_config
   defaults: benchmark
-=======
 - name: dns_test_util
   build: private
   language: c++
@@ -1704,7 +1702,6 @@
   - test/cpp/naming/dns_test_util.h
   src:
   - test/cpp/naming/dns_test_util.cc
->>>>>>> 92784112
 - name: grpc++
   build: all
   language: c++
